name: Stable lints

# We only run these lints on trial-merges of PRs to reduce noise.
on: pull_request

jobs:
  clippy:
    name: Clippy (1.56.1)
    timeout-minutes: 30
    runs-on: ubuntu-latest

    steps:
      - uses: actions/checkout@v3
      - uses: actions-rs/toolchain@v1
        with:
<<<<<<< HEAD
=======
          toolchain: 1.56.1
>>>>>>> 8ff5b1e3
          components: clippy
          override: false
      - name: Run clippy
        uses: actions-rs/clippy-check@v1
        with:
          name: Clippy (1.56.1)
          token: ${{ secrets.GITHUB_TOKEN }}
          args: --all-features --all-targets -- -D warnings<|MERGE_RESOLUTION|>--- conflicted
+++ resolved
@@ -13,12 +13,9 @@
       - uses: actions/checkout@v3
       - uses: actions-rs/toolchain@v1
         with:
-<<<<<<< HEAD
-=======
           toolchain: 1.56.1
->>>>>>> 8ff5b1e3
           components: clippy
-          override: false
+          override: true
       - name: Run clippy
         uses: actions-rs/clippy-check@v1
         with:
