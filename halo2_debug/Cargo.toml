[package]
name = "halo2_debug"
version = "0.3.0"
authors = [
    "Privacy Scaling Explorations team",
]
edition = "2021"
rust-version = "1.66.0"
description = """
Halo2 Debug.  This package contains utilities for debugging and testing within
the halo2 ecosystem.
"""
license = "MIT OR Apache-2.0"
repository = "https://github.com/privacy-scaling-explorations/halo2"
documentation = "https://privacy-scaling-explorations.github.io/halo2/"
categories = ["cryptography"]
keywords = ["halo", "proofs", "zkp", "zkSNARKs"]

[package.metadata.docs.rs]
all-features = true
rustdoc-args = ["--cfg", "docsrs", "--html-in-header", "katex-header.html"]

[dependencies]
ff = "0.13"
halo2curves = { version = "0.6.1", default-features = false }
num-bigint = "0.4.5"
halo2_middleware = { path = "../halo2_middleware" }
<<<<<<< HEAD
rand_core = "0.6.4"
rand_chacha = "0.3"
=======
tiny-keccak = { version = "2.0.2", features=["keccak"] }
hex = "0.4.3"
rand_core = "0.6.4"
rand_chacha = "0.3"
rayon = "1.8"

[features]
vector-tests = []
>>>>>>> 445d1da7
<|MERGE_RESOLUTION|>--- conflicted
+++ resolved
@@ -25,10 +25,6 @@
 halo2curves = { version = "0.6.1", default-features = false }
 num-bigint = "0.4.5"
 halo2_middleware = { path = "../halo2_middleware" }
-<<<<<<< HEAD
-rand_core = "0.6.4"
-rand_chacha = "0.3"
-=======
 tiny-keccak = { version = "2.0.2", features=["keccak"] }
 hex = "0.4.3"
 rand_core = "0.6.4"
@@ -36,5 +32,4 @@
 rayon = "1.8"
 
 [features]
-vector-tests = []
->>>>>>> 445d1da7
+vector-tests = []