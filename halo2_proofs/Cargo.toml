--- conflicted
+++ resolved
@@ -52,11 +52,7 @@
 rayon = "1.5.1"
 ff = "0.13"
 group = "0.13"
-<<<<<<< HEAD
-halo2curves = { git = 'https://github.com/privacy-scaling-explorations/halo2curves.git', tag = "0.3.2" }
-=======
 halo2curves = { git = 'https://github.com/privacy-scaling-explorations/halo2curves', tag = "0.3.2" }
->>>>>>> b739b543
 rand_core = { version = "0.6", default-features = false }
 tracing = "0.1"
 blake2b_simd = "1"
