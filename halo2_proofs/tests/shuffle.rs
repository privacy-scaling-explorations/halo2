--- conflicted
+++ resolved
@@ -325,13 +325,8 @@
     test_mock_prover(K, circuit.clone(), Ok(()));
 
     halo2_debug::test_result(
-<<<<<<< HEAD
         || test_prover::<W, H>(K, circuit.clone(), true),
-        "513e85f35c818a35670bda274f5d5fe73e3a62948a43b0cdcdc317c606a3a2e3",
-=======
-        || test_prover::<EqAffine, W, H>(K, circuit.clone(), true),
-        "08d9c3129b4e2f6dd63cfc2cc23577fb7a39d5f8b333e3fb4e1eb2b223059338",
->>>>>>> 433dfbbf
+        "2a91b131950f5c9d9bf8d6486caf3870edcdb772d0021bead607076497762fac",
     );
 
     #[cfg(not(feature = "sanity-checks"))]
