use std::{marker::PhantomData, vec};

use halo2_debug::test_rng;
use halo2_proofs::poly::kzg::commitment::{KZGCommitmentScheme, ParamsKZG};
use halo2_proofs::poly::kzg::multiopen::{ProverSHPLONK, VerifierSHPLONK};
use halo2_proofs::poly::kzg::strategy::SingleStrategy;
use halo2_proofs::{
    arithmetic::Field,
    circuit::{Layouter, SimpleFloorPlanner, Value},
    plonk::{
        create_proof, keygen_pk, keygen_vk, verify_proof_multi, Advice, Circuit, Column,
        ConstraintSystem, ErrorFront, Fixed, Selector,
    },
    poly::Rotation,
    transcript::{
        Blake2bRead, Blake2bWrite, Challenge255, TranscriptReadBuffer, TranscriptWriterBuffer,
    },
};
use halo2curves::bn256::G1Affine;
use halo2curves::bn256::{Bn256, Fr};

struct ShuffleChip<F: Field> {
    config: ShuffleConfig,
    _marker: PhantomData<F>,
}

#[derive(Clone, Debug)]
struct ShuffleConfig {
    input_0: Column<Advice>,
    input_1: Column<Fixed>,
    shuffle_0: Column<Advice>,
    shuffle_1: Column<Advice>,
    s_input: Selector,
    s_shuffle: Selector,
}

impl<F: Field> ShuffleChip<F> {
    fn construct(config: ShuffleConfig) -> Self {
        Self {
            config,
            _marker: PhantomData,
        }
    }

    fn configure(
        meta: &mut ConstraintSystem<F>,
        input_0: Column<Advice>,
        input_1: Column<Fixed>,
        shuffle_0: Column<Advice>,
        shuffle_1: Column<Advice>,
    ) -> ShuffleConfig {
        let s_shuffle = meta.complex_selector();
        let s_input = meta.complex_selector();
        meta.shuffle("shuffle", |meta| {
            let s_input = meta.query_selector(s_input);
            let s_shuffle = meta.query_selector(s_shuffle);
            let input_0 = meta.query_advice(input_0, Rotation::cur());
            let input_1 = meta.query_fixed(input_1, Rotation::cur());
            let shuffle_0 = meta.query_advice(shuffle_0, Rotation::cur());
            let shuffle_1 = meta.query_advice(shuffle_1, Rotation::cur());
            vec![
                (s_input.clone() * input_0, s_shuffle.clone() * shuffle_0),
                (s_input * input_1, s_shuffle * shuffle_1),
            ]
        });
        ShuffleConfig {
            input_0,
            input_1,
            shuffle_0,
            shuffle_1,
            s_input,
            s_shuffle,
        }
    }
}

#[derive(Default)]
struct MyCircuit<F: Field> {
    input_0: Vec<Value<F>>,
    input_1: Vec<F>,
    shuffle_0: Vec<Value<F>>,
    shuffle_1: Vec<Value<F>>,
}

impl<F: Field> Circuit<F> for MyCircuit<F> {
    // Since we are using a single chip for everything, we can just reuse its config.
    type Config = ShuffleConfig;
    type FloorPlanner = SimpleFloorPlanner;
    #[cfg(feature = "circuit-params")]
    type Params = ();

    fn without_witnesses(&self) -> Self {
        Self::default()
    }

    fn configure(meta: &mut ConstraintSystem<F>) -> Self::Config {
        let input_0 = meta.advice_column();
        let input_1 = meta.fixed_column();
        let shuffle_0 = meta.advice_column();
        let shuffle_1 = meta.advice_column();
        ShuffleChip::configure(meta, input_0, input_1, shuffle_0, shuffle_1)
    }

    fn synthesize(
        &self,
        config: Self::Config,
        mut layouter: impl Layouter<F>,
    ) -> Result<(), ErrorFront> {
        let ch = ShuffleChip::<F>::construct(config);
        layouter.assign_region(
            || "load inputs",
            |mut region| {
                for (i, (input_0, input_1)) in
                    self.input_0.iter().zip(self.input_1.iter()).enumerate()
                {
                    region.assign_advice(|| "input_0", ch.config.input_0, i, || *input_0)?;
                    region.assign_fixed(
                        || "input_1",
                        ch.config.input_1,
                        i,
                        || Value::known(*input_1),
                    )?;
                    ch.config.s_input.enable(&mut region, i)?;
                }
                Ok(())
            },
        )?;
        layouter.assign_region(
            || "load shuffles",
            |mut region| {
                for (i, (shuffle_0, shuffle_1)) in
                    self.shuffle_0.iter().zip(self.shuffle_1.iter()).enumerate()
                {
                    region.assign_advice(|| "shuffle_0", ch.config.shuffle_0, i, || *shuffle_0)?;
                    region.assign_advice(|| "shuffle_1", ch.config.shuffle_1, i, || *shuffle_1)?;
                    ch.config.s_shuffle.enable(&mut region, i)?;
                }
                Ok(())
            },
        )?;
        Ok(())
    }
}

fn test_prover(k: u32, circuit: MyCircuit<Fr>, expected: bool) -> Vec<u8> {
    // Setup
    let mut rng = test_rng();
    let params = ParamsKZG::<Bn256>::setup(k, &mut rng);
    let vk = keygen_vk(&params, &circuit).expect("keygen_vk should not fail");
    let pk = keygen_pk(&params, vk.clone(), &circuit).expect("keygen_pk should not fail");

    let instances = vec![vec![]];

    let mut transcript = Blake2bWrite::<_, G1Affine, Challenge255<_>>::init(vec![]);
    create_proof::<KZGCommitmentScheme<Bn256>, ProverSHPLONK<'_, Bn256>, _, _, _, _>(
        &params,
        &pk,
        &[circuit],
        &instances,
        &mut rng,
        &mut transcript,
    )
    .expect("proof generation should not fail");
    let proof = transcript.finalize();

    // Verify
    let mut verifier_transcript =
        Blake2bRead::<_, G1Affine, Challenge255<_>>::init(proof.as_slice());
    let verifier_params = params.verifier_params();

    let accepted = verify_proof_multi::<
        KZGCommitmentScheme<Bn256>,
        VerifierSHPLONK<Bn256>,
        _,
        _,
        SingleStrategy<_>,
    >(
        &verifier_params,
        &vk,
        instances.as_slice(),
        &mut verifier_transcript,
    );

    assert_eq!(accepted, expected);

    proof
}

#[test]
fn test_shuffle_api() {
    use halo2_proofs::dev::MockProver;
    const K: u32 = 4;
    let input_0 = [1, 2, 4, 1]
        .map(|e: u64| Value::known(Fr::from(e)))
        .to_vec();
    let input_1 = [10, 20, 40, 10].map(Fr::from).to_vec();
    let shuffle_0 = [4, 1, 1, 2]
        .map(|e: u64| Value::known(Fr::from(e)))
        .to_vec();
    let shuffle_1 = [40, 10, 10, 20]
        .map(|e: u64| Value::known(Fr::from(e)))
        .to_vec();
    let circuit = MyCircuit {
        input_0,
        input_1,
        shuffle_0,
        shuffle_1,
    };
    let prover = MockProver::run(K, &circuit, vec![]).unwrap();
    prover.assert_satisfied();

    halo2_debug::test_result(
<<<<<<< HEAD
        || test_prover(K, circuit, true),
        "c4a5b69cf43d3e84ee311a2801ca194b756f2b21437756bd54204113d42e6f07",
=======
        || {
            use halo2_proofs::dev::MockProver;
            use halo2curves::pasta::Fp;
            const K: u32 = 4;
            let input_0 = [1, 2, 4, 1]
                .map(|e: u64| Value::known(Fp::from(e)))
                .to_vec();
            let input_1 = [10, 20, 40, 10].map(Fp::from).to_vec();
            let shuffle_0 = [4, 1, 1, 2]
                .map(|e: u64| Value::known(Fp::from(e)))
                .to_vec();
            let shuffle_1 = [40, 10, 10, 20]
                .map(|e: u64| Value::known(Fp::from(e)))
                .to_vec();
            let circuit = MyCircuit {
                input_0,
                input_1,
                shuffle_0,
                shuffle_1,
            };
            let prover = MockProver::run(K, &circuit, vec![]).unwrap();
            prover.assert_satisfied();
            test_prover::<EqAffine>(K, circuit, true)
        },
        "bf0868d8eb50e3ea00aee981070b8ebf551f24b24792f6157048f605e4c8cf12",
>>>>>>> 433dfbbf
    );
}<|MERGE_RESOLUTION|>--- conflicted
+++ resolved
@@ -210,35 +210,7 @@
     prover.assert_satisfied();
 
     halo2_debug::test_result(
-<<<<<<< HEAD
         || test_prover(K, circuit, true),
-        "c4a5b69cf43d3e84ee311a2801ca194b756f2b21437756bd54204113d42e6f07",
-=======
-        || {
-            use halo2_proofs::dev::MockProver;
-            use halo2curves::pasta::Fp;
-            const K: u32 = 4;
-            let input_0 = [1, 2, 4, 1]
-                .map(|e: u64| Value::known(Fp::from(e)))
-                .to_vec();
-            let input_1 = [10, 20, 40, 10].map(Fp::from).to_vec();
-            let shuffle_0 = [4, 1, 1, 2]
-                .map(|e: u64| Value::known(Fp::from(e)))
-                .to_vec();
-            let shuffle_1 = [40, 10, 10, 20]
-                .map(|e: u64| Value::known(Fp::from(e)))
-                .to_vec();
-            let circuit = MyCircuit {
-                input_0,
-                input_1,
-                shuffle_0,
-                shuffle_1,
-            };
-            let prover = MockProver::run(K, &circuit, vec![]).unwrap();
-            prover.assert_satisfied();
-            test_prover::<EqAffine>(K, circuit, true)
-        },
-        "bf0868d8eb50e3ea00aee981070b8ebf551f24b24792f6157048f605e4c8cf12",
->>>>>>> 433dfbbf
+        "c8d44278f8b6ed8e15c9bb34c81a1d634398152d3a09a6589acb65d806a33b0d",
     );
 }