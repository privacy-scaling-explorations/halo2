use core::cmp::max;
use core::ops::{Add, Mul};
use ff::Field;
use std::{
    convert::TryFrom,
    ops::{Neg, Sub},
};

use super::{lookup, permutation, Assigned, Error};
use crate::{
    circuit::{Layouter, Region, Value},
    poly::Rotation,
};
use sealed::SealedPhase;

mod compress_selectors;

/// A column type
pub trait ColumnType:
    'static + Sized + Copy + std::fmt::Debug + PartialEq + Eq + Into<Any>
{
}

/// A column with an index and type
#[derive(Clone, Copy, Debug, Eq, PartialEq, Hash)]
pub struct Column<C: ColumnType> {
    pub index: usize,
    column_type: C,
}

impl<C: ColumnType> Column<C> {
    #[cfg(test)]
    pub(crate) fn new(index: usize, column_type: C) -> Self {
        Column { index, column_type }
    }

    /// Index of this column.
    pub fn index(&self) -> usize {
        self.index
    }

    /// Type of this column.
    pub fn column_type(&self) -> &C {
        &self.column_type
    }
}

impl<C: ColumnType> Ord for Column<C> {
    fn cmp(&self, other: &Self) -> std::cmp::Ordering {
        // This ordering is consensus-critical! The layouters rely on deterministic column
        // orderings.
        match self.column_type.into().cmp(&other.column_type.into()) {
            // Indices are assigned within column types.
            std::cmp::Ordering::Equal => self.index.cmp(&other.index),
            order => order,
        }
    }
}

impl<C: ColumnType> PartialOrd for Column<C> {
    fn partial_cmp(&self, other: &Self) -> Option<std::cmp::Ordering> {
        Some(self.cmp(other))
    }
}

pub(crate) mod sealed {
    /// Phase of advice column
    #[derive(Clone, Copy, Debug, Eq, PartialEq, Ord, PartialOrd, Hash)]
    pub struct Phase(pub(super) u8);

    impl Phase {
        pub fn prev(&self) -> Option<Phase> {
            self.0.checked_sub(1).map(Phase)
        }
    }

    /// Sealed trait to help keep `Phase` private.
    pub trait SealedPhase {
        fn to_sealed(self) -> Phase;
    }
}

/// Phase of advice column
pub trait Phase: SealedPhase {}

impl<P: SealedPhase> Phase for P {}

/// First phase
#[derive(Debug)]
pub struct FirstPhase;

impl SealedPhase for super::FirstPhase {
    fn to_sealed(self) -> sealed::Phase {
        sealed::Phase(0)
    }
}

/// Second phase
#[derive(Debug)]
pub struct SecondPhase;

impl SealedPhase for super::SecondPhase {
    fn to_sealed(self) -> sealed::Phase {
        sealed::Phase(1)
    }
}

/// Third phase
#[derive(Debug)]
pub struct ThirdPhase;

impl SealedPhase for super::ThirdPhase {
    fn to_sealed(self) -> sealed::Phase {
        sealed::Phase(2)
    }
}

/// An advice column
#[derive(Clone, Copy, Eq, PartialEq, Hash)]
pub struct Advice {
    pub(crate) phase: sealed::Phase,
}

impl Default for Advice {
    fn default() -> Advice {
        Advice {
            phase: FirstPhase.to_sealed(),
        }
    }
}

impl Advice {
    /// Returns `Advice` in given `Phase`
    pub fn new<P: Phase>(phase: P) -> Advice {
        Advice {
            phase: phase.to_sealed(),
        }
    }

    /// Phase of this column
    pub fn phase(&self) -> u8 {
        self.phase.0
    }
}

impl std::fmt::Debug for Advice {
    fn fmt(&self, f: &mut std::fmt::Formatter<'_>) -> std::fmt::Result {
        let mut debug_struct = f.debug_struct("Advice");
        // Only show advice's phase if it's not in first phase.
        if self.phase != FirstPhase.to_sealed() {
            debug_struct.field("phase", &self.phase);
        }
        debug_struct.finish()
    }
}

/// A fixed column
#[derive(Clone, Copy, Debug, Eq, PartialEq, Hash)]
pub struct Fixed;

/// An instance column
#[derive(Clone, Copy, Debug, Eq, PartialEq, Hash)]
pub struct Instance;

/// An enum over the Advice, Fixed, Instance structs
#[derive(Clone, Copy, Eq, PartialEq, Hash)]
pub enum Any {
    /// An Advice variant
    Advice(Advice),
    /// A Fixed variant
    Fixed,
    /// An Instance variant
    Instance,
}

impl Any {
    /// Returns Advice variant in `FirstPhase`
    pub fn advice() -> Any {
        Any::Advice(Advice::default())
    }

    /// Returns Advice variant in given `Phase`
    pub fn advice_in<P: Phase>(phase: P) -> Any {
        Any::Advice(Advice::new(phase))
    }
}

impl std::fmt::Debug for Any {
    fn fmt(&self, f: &mut std::fmt::Formatter<'_>) -> std::fmt::Result {
        match self {
            Any::Advice(advice) => {
                let mut debug_struct = f.debug_struct("Advice");
                // Only show advice's phase if it's not in first phase.
                if advice.phase != FirstPhase.to_sealed() {
                    debug_struct.field("phase", &advice.phase);
                }
                debug_struct.finish()
            }
            Any::Fixed => f.debug_struct("Fixed").finish(),
            Any::Instance => f.debug_struct("Instance").finish(),
        }
    }
}

impl Ord for Any {
    fn cmp(&self, other: &Self) -> std::cmp::Ordering {
        // This ordering is consensus-critical! The layouters rely on deterministic column
        // orderings.
        match (self, other) {
            (Any::Instance, Any::Instance) | (Any::Fixed, Any::Fixed) => std::cmp::Ordering::Equal,
            (Any::Advice(lhs), Any::Advice(rhs)) => lhs.phase.cmp(&rhs.phase),
            // Across column types, sort Instance < Advice < Fixed.
            (Any::Instance, Any::Advice(_))
            | (Any::Advice(_), Any::Fixed)
            | (Any::Instance, Any::Fixed) => std::cmp::Ordering::Less,
            (Any::Fixed, Any::Instance)
            | (Any::Fixed, Any::Advice(_))
            | (Any::Advice(_), Any::Instance) => std::cmp::Ordering::Greater,
        }
    }
}

impl PartialOrd for Any {
    fn partial_cmp(&self, other: &Self) -> Option<std::cmp::Ordering> {
        Some(self.cmp(other))
    }
}

impl ColumnType for Advice {}
impl ColumnType for Fixed {}
impl ColumnType for Instance {}
impl ColumnType for Any {}

impl From<Advice> for Any {
    fn from(advice: Advice) -> Any {
        Any::Advice(advice)
    }
}

impl From<Fixed> for Any {
    fn from(_: Fixed) -> Any {
        Any::Fixed
    }
}

impl From<Instance> for Any {
    fn from(_: Instance) -> Any {
        Any::Instance
    }
}

impl From<Column<Advice>> for Column<Any> {
    fn from(advice: Column<Advice>) -> Column<Any> {
        Column {
            index: advice.index(),
            column_type: Any::Advice(advice.column_type),
        }
    }
}

impl From<Column<Fixed>> for Column<Any> {
    fn from(advice: Column<Fixed>) -> Column<Any> {
        Column {
            index: advice.index(),
            column_type: Any::Fixed,
        }
    }
}

impl From<Column<Instance>> for Column<Any> {
    fn from(advice: Column<Instance>) -> Column<Any> {
        Column {
            index: advice.index(),
            column_type: Any::Instance,
        }
    }
}

impl TryFrom<Column<Any>> for Column<Advice> {
    type Error = &'static str;

    fn try_from(any: Column<Any>) -> Result<Self, Self::Error> {
        match any.column_type() {
            Any::Advice(advice) => Ok(Column {
                index: any.index(),
                column_type: *advice,
            }),
            _ => Err("Cannot convert into Column<Advice>"),
        }
    }
}

impl TryFrom<Column<Any>> for Column<Fixed> {
    type Error = &'static str;

    fn try_from(any: Column<Any>) -> Result<Self, Self::Error> {
        match any.column_type() {
            Any::Fixed => Ok(Column {
                index: any.index(),
                column_type: Fixed,
            }),
            _ => Err("Cannot convert into Column<Fixed>"),
        }
    }
}

impl TryFrom<Column<Any>> for Column<Instance> {
    type Error = &'static str;

    fn try_from(any: Column<Any>) -> Result<Self, Self::Error> {
        match any.column_type() {
            Any::Instance => Ok(Column {
                index: any.index(),
                column_type: Instance,
            }),
            _ => Err("Cannot convert into Column<Instance>"),
        }
    }
}

/// A selector, representing a fixed boolean value per row of the circuit.
///
/// Selectors can be used to conditionally enable (portions of) gates:
/// ```
/// use halo2_proofs::poly::Rotation;
/// # use halo2curves::pasta::Fp;
/// # use halo2_proofs::plonk::ConstraintSystem;
///
/// # let mut meta = ConstraintSystem::<Fp>::default();
/// let a = meta.advice_column();
/// let b = meta.advice_column();
/// let s = meta.selector();
///
/// meta.create_gate("foo", |meta| {
///     let a = meta.query_advice(a, Rotation::prev());
///     let b = meta.query_advice(b, Rotation::cur());
///     let s = meta.query_selector(s);
///
///     // On rows where the selector is enabled, a is constrained to equal b.
///     // On rows where the selector is disabled, a and b can take any value.
///     vec![s * (a - b)]
/// });
/// ```
///
/// Selectors are disabled on all rows by default, and must be explicitly enabled on each
/// row when required:
/// ```
/// use halo2_proofs::{
///     arithmetic::FieldExt,
///     circuit::{Chip, Layouter, Value},
///     plonk::{Advice, Column, Error, Selector},
/// };
/// # use ff::Field;
/// # use halo2_proofs::plonk::Fixed;
///
/// struct Config {
///     a: Column<Advice>,
///     b: Column<Advice>,
///     s: Selector,
/// }
///
/// fn circuit_logic<F: FieldExt, C: Chip<F>>(chip: C, mut layouter: impl Layouter<F>) -> Result<(), Error> {
///     let config = chip.config();
///     # let config: Config = todo!();
///     layouter.assign_region(|| "bar", |mut region| {
///         region.assign_advice(|| "a", config.a, 0, || Value::known(F::one()))?;
///         region.assign_advice(|| "a", config.b, 1, || Value::known(F::one()))?;
///         config.s.enable(&mut region, 1)
///     })?;
///     Ok(())
/// }
/// ```
#[derive(Clone, Copy, Debug, PartialEq, Eq, Hash)]
pub struct Selector(pub(crate) usize, bool);

impl Selector {
    /// Enable this selector at the given offset within the given region.
    pub fn enable<F: Field>(&self, region: &mut Region<F>, offset: usize) -> Result<(), Error> {
        region.enable_selector(|| "", self, offset)
    }

    /// Is this selector "simple"? Simple selectors can only be multiplied
    /// by expressions that contain no other simple selectors.
    pub fn is_simple(&self) -> bool {
        self.1
    }
}

/// Query of fixed column at a certain relative location
#[derive(Copy, Clone, Debug)]
pub struct FixedQuery {
    /// Query index
    pub(crate) index: usize,
    /// Column index
    pub(crate) column_index: usize,
    /// Rotation of this query
    pub(crate) rotation: Rotation,
}

impl FixedQuery {
    /// Index
    pub fn index(&self) -> usize {
        self.index
    }
    /// Column index
    pub fn column_index(&self) -> usize {
        self.column_index
    }

    /// Rotation of this query
    pub fn rotation(&self) -> Rotation {
        self.rotation
    }
}

/// Query of advice column at a certain relative location
#[derive(Copy, Clone, Debug)]
pub struct AdviceQuery {
    /// Query index
    pub(crate) index: usize,
    /// Column index
    pub(crate) column_index: usize,
    /// Rotation of this query
    pub(crate) rotation: Rotation,
    /// Phase of this advice column
    pub(crate) phase: sealed::Phase,
}

impl AdviceQuery {
    /// Index
    pub fn index(&self) -> usize {
        self.index
    }
    /// Column index
    pub fn column_index(&self) -> usize {
        self.column_index
    }

    /// Rotation of this query
    pub fn rotation(&self) -> Rotation {
        self.rotation
    }

    /// Phase of this advice column
    pub fn phase(&self) -> u8 {
        self.phase.0
    }
}

/// Query of instance column at a certain relative location
#[derive(Copy, Clone, Debug)]
pub struct InstanceQuery {
    /// Query index
    pub(crate) index: usize,
    /// Column index
    pub(crate) column_index: usize,
    /// Rotation of this query
    pub(crate) rotation: Rotation,
}

impl InstanceQuery {
    /// Index
    pub fn index(&self) -> usize {
        self.index
    }
    /// Column index
    pub fn column_index(&self) -> usize {
        self.column_index
    }

    /// Rotation of this query
    pub fn rotation(&self) -> Rotation {
        self.rotation
    }
}

/// A fixed column of a lookup table.
///
/// A lookup table can be loaded into this column via [`Layouter::assign_table`]. Columns
/// can currently only contain a single table, but they may be used in multiple lookup
/// arguments via [`ConstraintSystem::lookup`].
///
/// Lookup table columns are always "encumbered" by the lookup arguments they are used in;
/// they cannot simultaneously be used as general fixed columns.
///
/// [`Layouter::assign_table`]: crate::circuit::Layouter::assign_table
#[derive(Clone, Copy, Debug, Eq, PartialEq, Hash)]
pub struct TableColumn {
    /// The fixed column that this table column is stored in.
    ///
    /// # Security
    ///
    /// This inner column MUST NOT be exposed in the public API, or else chip developers
    /// can load lookup tables into their circuits without default-value-filling the
    /// columns, which can cause soundness bugs.
    inner: Column<Fixed>,
}

impl TableColumn {
    pub(crate) fn inner(&self) -> Column<Fixed> {
        self.inner
    }
}

/// A challenge squeezed from transcript after advice columns at the phase have been committed.
#[derive(Clone, Copy, Debug, Eq, PartialEq, Hash)]
pub struct Challenge {
    index: usize,
    phase: sealed::Phase,
}

impl Challenge {
    /// Index of this challenge.
    pub fn index(&self) -> usize {
        self.index
    }

    /// Phase of this challenge.
    pub fn phase(&self) -> u8 {
        self.phase.0
    }
}

/// This trait allows a [`Circuit`] to direct some backend to assign a witness
/// for a constraint system.
pub trait Assignment<F: Field> {
    /// Creates a new region and enters into it.
    ///
    /// Panics if we are currently in a region (if `exit_region` was not called).
    ///
    /// Not intended for downstream consumption; use [`Layouter::assign_region`] instead.
    ///
    /// [`Layouter::assign_region`]: crate::circuit::Layouter#method.assign_region
    fn enter_region<NR, N>(&mut self, name_fn: N)
    where
        NR: Into<String>,
        N: FnOnce() -> NR;

    /// Exits the current region.
    ///
    /// Panics if we are not currently in a region (if `enter_region` was not called).
    ///
    /// Not intended for downstream consumption; use [`Layouter::assign_region`] instead.
    ///
    /// [`Layouter::assign_region`]: crate::circuit::Layouter#method.assign_region
    fn exit_region(&mut self);

    /// Enables a selector at the given row.
    fn enable_selector<A, AR>(
        &mut self,
        annotation: A,
        selector: &Selector,
        row: usize,
    ) -> Result<(), Error>
    where
        A: FnOnce() -> AR,
        AR: Into<String>;

    /// Queries the cell of an instance column at a particular absolute row.
    ///
    /// Returns the cell's value, if known.
    fn query_instance(&self, column: Column<Instance>, row: usize) -> Result<Value<F>, Error>;

    /// Assign an advice column value (witness)
    fn assign_advice<V, VR, A, AR>(
        &mut self,
        annotation: A,
        column: Column<Advice>,
        row: usize,
        to: V,
    ) -> Result<(), Error>
    where
        V: FnOnce() -> Value<VR>,
        VR: Into<Assigned<F>>,
        A: FnOnce() -> AR,
        AR: Into<String>;

    /// Assign a fixed value
    fn assign_fixed<V, VR, A, AR>(
        &mut self,
        annotation: A,
        column: Column<Fixed>,
        row: usize,
        to: V,
    ) -> Result<(), Error>
    where
        V: FnOnce() -> Value<VR>,
        VR: Into<Assigned<F>>,
        A: FnOnce() -> AR,
        AR: Into<String>;

    /// Assign two cells to have the same value
    fn copy(
        &mut self,
        left_column: Column<Any>,
        left_row: usize,
        right_column: Column<Any>,
        right_row: usize,
    ) -> Result<(), Error>;

    /// Fills a fixed `column` starting from the given `row` with value `to`.
    fn fill_from_row(
        &mut self,
        column: Column<Fixed>,
        row: usize,
        to: Value<Assigned<F>>,
    ) -> Result<(), Error>;

    /// Queries the value of the given challenge.
    ///
    /// Returns `Value::unknown()` if the current synthesis phase is before the challenge can be queried.
    fn get_challenge(&self, challenge: Challenge) -> Value<F>;

    /// Creates a new (sub)namespace and enters into it.
    ///
    /// Not intended for downstream consumption; use [`Layouter::namespace`] instead.
    ///
    /// [`Layouter::namespace`]: crate::circuit::Layouter#method.namespace
    fn push_namespace<NR, N>(&mut self, name_fn: N)
    where
        NR: Into<String>,
        N: FnOnce() -> NR;

    /// Exits out of the existing namespace.
    ///
    /// Not intended for downstream consumption; use [`Layouter::namespace`] instead.
    ///
    /// [`Layouter::namespace`]: crate::circuit::Layouter#method.namespace
    fn pop_namespace(&mut self, gadget_name: Option<String>);
}

/// A floor planning strategy for a circuit.
///
/// The floor planner is chip-agnostic and applies its strategy to the circuit it is used
/// within.
pub trait FloorPlanner {
    /// Given the provided `cs`, synthesize the given circuit.
    ///
    /// `constants` is the list of fixed columns that the layouter may use to assign
    /// global constant values. These columns will all have been equality-enabled.
    ///
    /// Internally, a floor planner will perform the following operations:
    /// - Instantiate a [`Layouter`] for this floor planner.
    /// - Perform any necessary setup or measurement tasks, which may involve one or more
    ///   calls to `Circuit::default().synthesize(config, &mut layouter)`.
    /// - Call `circuit.synthesize(config, &mut layouter)` exactly once.
    fn synthesize<F: Field, CS: Assignment<F>, C: Circuit<F>>(
        cs: &mut CS,
        circuit: &C,
        config: C::Config,
        constants: Vec<Column<Fixed>>,
    ) -> Result<(), Error>;
}

/// This is a trait that circuits provide implementations for so that the
/// backend prover can ask the circuit to synthesize using some given
/// [`ConstraintSystem`] implementation.
pub trait Circuit<F: Field> {
    /// This is a configuration object that stores things like columns.
    type Config: Clone;
    /// The floor planner used for this circuit. This is an associated type of the
    /// `Circuit` trait because its behaviour is circuit-critical.
    type FloorPlanner: FloorPlanner;

    /// Returns a copy of this circuit with no witness values (i.e. all witnesses set to
    /// `None`). For most circuits, this will be equal to `Self::default()`.
    fn without_witnesses(&self) -> Self;

    /// The circuit is given an opportunity to describe the exact gate
    /// arrangement, column arrangement, etc.
    fn configure(meta: &mut ConstraintSystem<F>) -> Self::Config;

    /// Given the provided `cs`, synthesize the circuit. The concrete type of
    /// the caller will be different depending on the context, and they may or
    /// may not expect to have a witness present.
    fn synthesize(&self, config: Self::Config, layouter: impl Layouter<F>) -> Result<(), Error>;
}

/// Low-degree expression representing an identity that must hold over the committed columns.
#[derive(Clone)]
pub enum Expression<F> {
    /// This is a constant polynomial
    Constant(F),
    /// This is a virtual selector
    Selector(Selector),
    /// This is a fixed column queried at a certain relative location
    Fixed(FixedQuery),
    /// This is an advice (witness) column queried at a certain relative location
    Advice(AdviceQuery),
    /// This is an instance (external) column queried at a certain relative location
    Instance(InstanceQuery),
    /// This is a challenge
    Challenge(Challenge),
    /// This is a negated polynomial
    Negated(Box<Expression<F>>),
    /// This is the sum of two polynomials
    Sum(Box<Expression<F>>, Box<Expression<F>>),
    /// This is the product of two polynomials
    Product(Box<Expression<F>>, Box<Expression<F>>),
    /// This is a scaled polynomial
    Scaled(Box<Expression<F>>, F),
}

impl<F: Field> Expression<F> {
    /// Evaluate the polynomial using the provided closures to perform the
    /// operations.
    pub fn evaluate<T>(
        &self,
        constant: &impl Fn(F) -> T,
        selector_column: &impl Fn(Selector) -> T,
        fixed_column: &impl Fn(FixedQuery) -> T,
        advice_column: &impl Fn(AdviceQuery) -> T,
        instance_column: &impl Fn(InstanceQuery) -> T,
        challenge: &impl Fn(Challenge) -> T,
        negated: &impl Fn(T) -> T,
        sum: &impl Fn(T, T) -> T,
        product: &impl Fn(T, T) -> T,
        scaled: &impl Fn(T, F) -> T,
    ) -> T {
        match self {
            Expression::Constant(scalar) => constant(*scalar),
            Expression::Selector(selector) => selector_column(*selector),
            Expression::Fixed(query) => fixed_column(*query),
            Expression::Advice(query) => advice_column(*query),
            Expression::Instance(query) => instance_column(*query),
            Expression::Challenge(value) => challenge(*value),
            Expression::Negated(a) => {
                let a = a.evaluate(
                    constant,
                    selector_column,
                    fixed_column,
                    advice_column,
                    instance_column,
                    challenge,
                    negated,
                    sum,
                    product,
                    scaled,
                );
                negated(a)
            }
            Expression::Sum(a, b) => {
                let a = a.evaluate(
                    constant,
                    selector_column,
                    fixed_column,
                    advice_column,
                    instance_column,
                    challenge,
                    negated,
                    sum,
                    product,
                    scaled,
                );
                let b = b.evaluate(
                    constant,
                    selector_column,
                    fixed_column,
                    advice_column,
                    instance_column,
                    challenge,
                    negated,
                    sum,
                    product,
                    scaled,
                );
                sum(a, b)
            }
            Expression::Product(a, b) => {
                let a = a.evaluate(
                    constant,
                    selector_column,
                    fixed_column,
                    advice_column,
                    instance_column,
                    challenge,
                    negated,
                    sum,
                    product,
                    scaled,
                );
                let b = b.evaluate(
                    constant,
                    selector_column,
                    fixed_column,
                    advice_column,
                    instance_column,
                    challenge,
                    negated,
                    sum,
                    product,
                    scaled,
                );
                product(a, b)
            }
            Expression::Scaled(a, f) => {
                let a = a.evaluate(
                    constant,
                    selector_column,
                    fixed_column,
                    advice_column,
                    instance_column,
                    challenge,
                    negated,
                    sum,
                    product,
                    scaled,
                );
                scaled(a, *f)
            }
        }
    }

    /// Evaluate the polynomial lazily using the provided closures to perform the
    /// operations.
    pub fn evaluate_lazy<T: PartialEq>(
        &self,
        constant: &impl Fn(F) -> T,
        selector_column: &impl Fn(Selector) -> T,
        fixed_column: &impl Fn(FixedQuery) -> T,
        advice_column: &impl Fn(AdviceQuery) -> T,
        instance_column: &impl Fn(InstanceQuery) -> T,
        challenge: &impl Fn(Challenge) -> T,
        negated: &impl Fn(T) -> T,
        sum: &impl Fn(T, T) -> T,
        product: &impl Fn(T, T) -> T,
        scaled: &impl Fn(T, F) -> T,
        zero: &T,
    ) -> T {
        match self {
            Expression::Constant(scalar) => constant(*scalar),
            Expression::Selector(selector) => selector_column(*selector),
            Expression::Fixed(query) => fixed_column(*query),
            Expression::Advice(query) => advice_column(*query),
            Expression::Instance(query) => instance_column(*query),
            Expression::Challenge(value) => challenge(*value),
            Expression::Negated(a) => {
                let a = a.evaluate_lazy(
                    constant,
                    selector_column,
                    fixed_column,
                    advice_column,
                    instance_column,
                    challenge,
                    negated,
                    sum,
                    product,
                    scaled,
                    zero,
                );
                negated(a)
            }
            Expression::Sum(a, b) => {
                let a = a.evaluate_lazy(
                    constant,
                    selector_column,
                    fixed_column,
                    advice_column,
                    instance_column,
                    challenge,
                    negated,
                    sum,
                    product,
                    scaled,
                    zero,
                );
                let b = b.evaluate_lazy(
                    constant,
                    selector_column,
                    fixed_column,
                    advice_column,
                    instance_column,
                    challenge,
                    negated,
                    sum,
                    product,
                    scaled,
                    zero,
                );
                sum(a, b)
            }
            Expression::Product(a, b) => {
                let (a, b) = if a.complexity() <= b.complexity() {
                    (a, b)
                } else {
                    (b, a)
                };
                let a = a.evaluate_lazy(
                    constant,
                    selector_column,
                    fixed_column,
                    advice_column,
                    instance_column,
                    challenge,
                    negated,
                    sum,
                    product,
                    scaled,
                    zero,
                );

                if a == *zero {
                    a
                } else {
                    let b = b.evaluate_lazy(
                        constant,
                        selector_column,
                        fixed_column,
                        advice_column,
                        instance_column,
                        challenge,
                        negated,
                        sum,
                        product,
                        scaled,
                        zero,
                    );
                    product(a, b)
                }
            }
            Expression::Scaled(a, f) => {
                let a = a.evaluate_lazy(
                    constant,
                    selector_column,
                    fixed_column,
                    advice_column,
                    instance_column,
                    challenge,
                    negated,
                    sum,
                    product,
                    scaled,
                    zero,
                );
                scaled(a, *f)
            }
        }
    }

    /// Identifier for this expression. Expressions with identical identifiers
    /// do the same calculation (but the expressions don't need to be exactly equal
    /// in how they are composed e.g. `1 + 2` and `2 + 1` can have the same identifier).
    pub fn identifier(&self) -> String {
        match self {
            Expression::Constant(scalar) => format!("{:?}", scalar),
            Expression::Selector(selector) => format!("selector[{}]", selector.0),
            Expression::Fixed(query) => {
                format!("fixed[{}][{}]", query.column_index, query.rotation.0)
            }
            Expression::Advice(query) => {
                format!("advice[{}][{}]", query.column_index, query.rotation.0)
            }
            Expression::Instance(query) => {
                format!("instance[{}][{}]", query.column_index, query.rotation.0)
            }
            Expression::Challenge(challenge) => {
                format!("challenge[{}]", challenge.index())
            }
            Expression::Negated(a) => {
                format!("(-{})", a.identifier())
            }
            Expression::Sum(a, b) => {
                format!("({}+{})", a.identifier(), b.identifier())
            }
            Expression::Product(a, b) => {
                format!("({}*{})", a.identifier(), b.identifier())
            }
            Expression::Scaled(a, f) => {
                format!("{}*{:?}", a.identifier(), f)
            }
        }
    }

    /// Compute the degree of this polynomial
    pub fn degree(&self) -> usize {
        match self {
            Expression::Constant(_) => 0,
            Expression::Selector(_) => 1,
            Expression::Fixed(_) => 1,
            Expression::Advice(_) => 1,
            Expression::Instance(_) => 1,
            Expression::Challenge(_) => 0,
            Expression::Negated(poly) => poly.degree(),
            Expression::Sum(a, b) => max(a.degree(), b.degree()),
            Expression::Product(a, b) => a.degree() + b.degree(),
            Expression::Scaled(poly, _) => poly.degree(),
        }
    }

    /// Approximate the computational complexity of this expression.
    pub fn complexity(&self) -> usize {
        match self {
            Expression::Constant(_) => 0,
            Expression::Selector(_) => 1,
            Expression::Fixed(_) => 1,
            Expression::Advice(_) => 1,
            Expression::Instance(_) => 1,
            Expression::Challenge(_) => 0,
            Expression::Negated(poly) => poly.complexity() + 5,
            Expression::Sum(a, b) => a.complexity() + b.complexity() + 15,
            Expression::Product(a, b) => a.complexity() + b.complexity() + 30,
            Expression::Scaled(poly, _) => poly.complexity() + 30,
        }
    }

    /// Square this expression.
    pub fn square(self) -> Self {
        self.clone() * self
    }

    /// Returns whether or not this expression contains a simple `Selector`.
    fn contains_simple_selector(&self) -> bool {
        self.evaluate(
            &|_| false,
            &|selector| selector.is_simple(),
            &|_| false,
            &|_| false,
            &|_| false,
            &|_| false,
            &|a| a,
            &|a, b| a || b,
            &|a, b| a || b,
            &|a, _| a,
        )
    }

    /// Extracts a simple selector from this gate, if present
    fn extract_simple_selector(&self) -> Option<Selector> {
        let op = |a, b| match (a, b) {
            (Some(a), None) | (None, Some(a)) => Some(a),
            (Some(_), Some(_)) => panic!("two simple selectors cannot be in the same expression"),
            _ => None,
        };

        self.evaluate(
            &|_| None,
            &|selector| {
                if selector.is_simple() {
                    Some(selector)
                } else {
                    None
                }
            },
            &|_| None,
            &|_| None,
            &|_| None,
            &|_| None,
            &|a| a,
            &op,
            &op,
            &|a, _| a,
        )
    }
}

impl<F: std::fmt::Debug> std::fmt::Debug for Expression<F> {
    fn fmt(&self, f: &mut std::fmt::Formatter<'_>) -> std::fmt::Result {
        match self {
            Expression::Constant(scalar) => f.debug_tuple("Constant").field(scalar).finish(),
            Expression::Selector(selector) => f.debug_tuple("Selector").field(selector).finish(),
            // Skip enum variant and print query struct directly to maintain backwards compatibility.
            Expression::Fixed(FixedQuery {
                index,
                column_index,
                rotation,
            }) => f
                .debug_struct("Fixed")
                .field("query_index", index)
                .field("column_index", column_index)
                .field("rotation", rotation)
                .finish(),
            Expression::Advice(AdviceQuery {
                index,
                column_index,
                rotation,
                phase,
            }) => {
                let mut debug_struct = f.debug_struct("Advice");
                debug_struct
                    .field("query_index", index)
                    .field("column_index", column_index)
                    .field("rotation", rotation);
                // Only show advice's phase if it's not in first phase.
                if *phase != FirstPhase.to_sealed() {
                    debug_struct.field("phase", phase);
                }
                debug_struct.finish()
            }
            Expression::Instance(InstanceQuery {
                index,
                column_index,
                rotation,
            }) => f
                .debug_struct("Instance")
                .field("query_index", index)
                .field("column_index", column_index)
                .field("rotation", rotation)
                .finish(),
            Expression::Challenge(challenge) => {
                f.debug_tuple("Challenge").field(challenge).finish()
            }
            Expression::Negated(poly) => f.debug_tuple("Negated").field(poly).finish(),
            Expression::Sum(a, b) => f.debug_tuple("Sum").field(a).field(b).finish(),
            Expression::Product(a, b) => f.debug_tuple("Product").field(a).field(b).finish(),
            Expression::Scaled(poly, scalar) => {
                f.debug_tuple("Scaled").field(poly).field(scalar).finish()
            }
        }
    }
}

impl<F: Field> Neg for Expression<F> {
    type Output = Expression<F>;
    fn neg(self) -> Self::Output {
        Expression::Negated(Box::new(self))
    }
}

impl<F: Field> Add for Expression<F> {
    type Output = Expression<F>;
    fn add(self, rhs: Expression<F>) -> Expression<F> {
        if self.contains_simple_selector() || rhs.contains_simple_selector() {
            panic!("attempted to use a simple selector in an addition");
        }
        Expression::Sum(Box::new(self), Box::new(rhs))
    }
}

impl<F: Field> Sub for Expression<F> {
    type Output = Expression<F>;
    fn sub(self, rhs: Expression<F>) -> Expression<F> {
        if self.contains_simple_selector() || rhs.contains_simple_selector() {
            panic!("attempted to use a simple selector in a subtraction");
        }
        Expression::Sum(Box::new(self), Box::new(-rhs))
    }
}

impl<F: Field> Mul for Expression<F> {
    type Output = Expression<F>;
    fn mul(self, rhs: Expression<F>) -> Expression<F> {
        if self.contains_simple_selector() && rhs.contains_simple_selector() {
            panic!("attempted to multiply two expressions containing simple selectors");
        }
        Expression::Product(Box::new(self), Box::new(rhs))
    }
}

impl<F: Field> Mul<F> for Expression<F> {
    type Output = Expression<F>;
    fn mul(self, rhs: F) -> Expression<F> {
        Expression::Scaled(Box::new(self), rhs)
    }
}

/// Represents an index into a vector where each entry corresponds to a distinct
/// point that polynomials are queried at.
#[derive(Copy, Clone, Debug)]
pub(crate) struct PointIndex(pub usize);

/// A "virtual cell" is a PLONK cell that has been queried at a particular relative offset
/// within a custom gate.
#[derive(Clone, Debug)]
pub struct VirtualCell {
    pub(crate) column: Column<Any>,
    pub(crate) rotation: Rotation,
}

impl<Col: Into<Column<Any>>> From<(Col, Rotation)> for VirtualCell {
    fn from((column, rotation): (Col, Rotation)) -> Self {
        VirtualCell {
            column: column.into(),
            rotation,
        }
    }
}

/// An individual polynomial constraint.
///
/// These are returned by the closures passed to `ConstraintSystem::create_gate`.
#[derive(Debug)]
pub struct Constraint<F: Field> {
    name: &'static str,
    poly: Expression<F>,
}

impl<F: Field> From<Expression<F>> for Constraint<F> {
    fn from(poly: Expression<F>) -> Self {
        Constraint { name: "", poly }
    }
}

impl<F: Field> From<(&'static str, Expression<F>)> for Constraint<F> {
    fn from((name, poly): (&'static str, Expression<F>)) -> Self {
        Constraint { name, poly }
    }
}

impl<F: Field> From<Expression<F>> for Vec<Constraint<F>> {
    fn from(poly: Expression<F>) -> Self {
        vec![Constraint { name: "", poly }]
    }
}

/// A set of polynomial constraints with a common selector.
///
/// ```
/// use halo2_proofs::{plonk::{Constraints, Expression}, poly::Rotation};
/// use halo2curves::pasta::Fp;
/// # use halo2_proofs::plonk::ConstraintSystem;
///
/// # let mut meta = ConstraintSystem::<Fp>::default();
/// let a = meta.advice_column();
/// let b = meta.advice_column();
/// let c = meta.advice_column();
/// let s = meta.selector();
///
/// meta.create_gate("foo", |meta| {
///     let next = meta.query_advice(a, Rotation::next());
///     let a = meta.query_advice(a, Rotation::cur());
///     let b = meta.query_advice(b, Rotation::cur());
///     let c = meta.query_advice(c, Rotation::cur());
///     let s_ternary = meta.query_selector(s);
///
///     let one_minus_a = Expression::Constant(Fp::one()) - a.clone();
///
///     Constraints::with_selector(
///         s_ternary,
///         std::array::IntoIter::new([
///             ("a is boolean", a.clone() * one_minus_a.clone()),
///             ("next == a ? b : c", next - (a * b + one_minus_a * c)),
///         ]),
///     )
/// });
/// ```
///
/// Note that the use of `std::array::IntoIter::new` is only necessary if you need to
/// support Rust 1.51 or 1.52. If your minimum supported Rust version is 1.53 or greater,
/// you can pass an array directly.
#[derive(Debug)]
pub struct Constraints<F: Field, C: Into<Constraint<F>>, Iter: IntoIterator<Item = C>> {
    selector: Expression<F>,
    constraints: Iter,
}

impl<F: Field, C: Into<Constraint<F>>, Iter: IntoIterator<Item = C>> Constraints<F, C, Iter> {
    /// Constructs a set of constraints that are controlled by the given selector.
    ///
    /// Each constraint `c` in `iterator` will be converted into the constraint
    /// `selector * c`.
    pub fn with_selector(selector: Expression<F>, constraints: Iter) -> Self {
        Constraints {
            selector,
            constraints,
        }
    }
}

fn apply_selector_to_constraint<F: Field, C: Into<Constraint<F>>>(
    (selector, c): (Expression<F>, C),
) -> Constraint<F> {
    let constraint: Constraint<F> = c.into();
    Constraint {
        name: constraint.name,
        poly: selector * constraint.poly,
    }
}

type ApplySelectorToConstraint<F, C> = fn((Expression<F>, C)) -> Constraint<F>;
type ConstraintsIterator<F, C, I> = std::iter::Map<
    std::iter::Zip<std::iter::Repeat<Expression<F>>, I>,
    ApplySelectorToConstraint<F, C>,
>;

impl<F: Field, C: Into<Constraint<F>>, Iter: IntoIterator<Item = C>> IntoIterator
    for Constraints<F, C, Iter>
{
    type Item = Constraint<F>;
    type IntoIter = ConstraintsIterator<F, C, Iter::IntoIter>;

    fn into_iter(self) -> Self::IntoIter {
        std::iter::repeat(self.selector)
            .zip(self.constraints.into_iter())
            .map(apply_selector_to_constraint)
    }
}

/// Gate
#[derive(Clone, Debug)]
pub struct Gate<F: Field> {
    name: &'static str,
    constraint_names: Vec<&'static str>,
    pub polys: Vec<Expression<F>>,
    /// We track queried selectors separately from other cells, so that we can use them to
    /// trigger debug checks on gates.
    queried_selectors: Vec<Selector>,
    queried_cells: Vec<VirtualCell>,
}

impl<F: Field> Gate<F> {
    pub(crate) fn name(&self) -> &'static str {
        self.name
    }

    pub(crate) fn constraint_name(&self, constraint_index: usize) -> &'static str {
        self.constraint_names[constraint_index]
    }

    /// Returns constraints of this gate
    pub fn polynomials(&self) -> &[Expression<F>] {
        &self.polys
    }

    pub(crate) fn queried_selectors(&self) -> &[Selector] {
        &self.queried_selectors
    }

    pub(crate) fn queried_cells(&self) -> &[VirtualCell] {
        &self.queried_cells
    }
}

/// This is a description of the circuit environment, such as the gate, column and
/// permutation arrangements.
#[derive(Debug, Clone)]
pub struct ConstraintSystem<F: Field> {
    pub num_fixed_columns: usize,
    pub num_advice_columns: usize,
    pub num_instance_columns: usize,
<<<<<<< HEAD
    pub(crate) num_selectors: usize,
    pub(crate) num_challenges: usize,

    /// Contains the phase for each advice column. Should have same length as num_advice_columns.
    pub(crate) advice_column_phase: Vec<sealed::Phase>,
    /// Contains the phase for each challenge. Should have same length as num_challenges.
    pub(crate) challenge_phase: Vec<sealed::Phase>,
=======
    pub num_selectors: usize,
>>>>>>> b46b5ac8

    /// This is a cached vector that maps virtual selectors to the concrete
    /// fixed column that they were compressed into. This is just used by dev
    /// tooling right now.
    pub(crate) selector_map: Vec<Column<Fixed>>,
    pub gates: Vec<Gate<F>>,
    pub advice_queries: Vec<(Column<Advice>, Rotation)>,
    // Contains an integer for each advice column
    // identifying how many distinct queries it has
    // so far; should be same length as num_advice_columns.
    num_advice_queries: Vec<usize>,
    pub instance_queries: Vec<(Column<Instance>, Rotation)>,
    pub fixed_queries: Vec<(Column<Fixed>, Rotation)>,

    // Permutation argument for performing equality constraints
    pub permutation: permutation::Argument,

    // Vector of lookup arguments, where each corresponds to a sequence of
    // input expressions and a sequence of table expressions involved in the lookup.
    pub lookups: Vec<lookup::Argument<F>>,

    // Vector of fixed columns, which can be used to store constant values
    // that are copied into advice columns.
    pub(crate) constants: Vec<Column<Fixed>>,

    pub(crate) minimum_degree: Option<usize>,
}

/// Represents the minimal parameters that determine a `ConstraintSystem`.
#[allow(dead_code)]
pub struct PinnedConstraintSystem<'a, F: Field> {
    num_fixed_columns: &'a usize,
    num_advice_columns: &'a usize,
    num_instance_columns: &'a usize,
    num_selectors: &'a usize,
    num_challenges: &'a usize,
    advice_column_phase: &'a Vec<sealed::Phase>,
    challenge_phase: &'a Vec<sealed::Phase>,
    gates: PinnedGates<'a, F>,
    advice_queries: &'a Vec<(Column<Advice>, Rotation)>,
    instance_queries: &'a Vec<(Column<Instance>, Rotation)>,
    fixed_queries: &'a Vec<(Column<Fixed>, Rotation)>,
    permutation: &'a permutation::Argument,
    lookups: &'a Vec<lookup::Argument<F>>,
    constants: &'a Vec<Column<Fixed>>,
    minimum_degree: &'a Option<usize>,
}

impl<'a, F: Field> std::fmt::Debug for PinnedConstraintSystem<'a, F> {
    fn fmt(&self, f: &mut std::fmt::Formatter<'_>) -> std::fmt::Result {
        let mut debug_struct = f.debug_struct("PinnedConstraintSystem");
        debug_struct
            .field("num_fixed_columns", self.num_fixed_columns)
            .field("num_advice_columns", self.num_advice_columns)
            .field("num_instance_columns", self.num_instance_columns)
            .field("num_selectors", self.num_selectors);
        // Only show multi-phase related fields if it's used.
        if *self.num_challenges > 0 {
            debug_struct
                .field("num_challenges", self.num_challenges)
                .field("advice_column_phase", self.advice_column_phase)
                .field("challenge_phase", self.challenge_phase);
        }
        debug_struct
            .field("gates", &self.gates)
            .field("advice_queries", self.advice_queries)
            .field("instance_queries", self.instance_queries)
            .field("fixed_queries", self.fixed_queries)
            .field("permutation", self.permutation)
            .field("lookups", self.lookups)
            .field("constants", self.constants)
            .field("minimum_degree", self.minimum_degree);
        debug_struct.finish()
    }
}

struct PinnedGates<'a, F: Field>(&'a Vec<Gate<F>>);

impl<'a, F: Field> std::fmt::Debug for PinnedGates<'a, F> {
    fn fmt(&self, f: &mut std::fmt::Formatter<'_>) -> Result<(), std::fmt::Error> {
        f.debug_list()
            .entries(self.0.iter().flat_map(|gate| gate.polynomials().iter()))
            .finish()
    }
}

impl<F: Field> Default for ConstraintSystem<F> {
    fn default() -> ConstraintSystem<F> {
        ConstraintSystem {
            num_fixed_columns: 0,
            num_advice_columns: 0,
            num_instance_columns: 0,
            num_selectors: 0,
            num_challenges: 0,
            advice_column_phase: Vec::new(),
            challenge_phase: Vec::new(),
            selector_map: vec![],
            gates: vec![],
            fixed_queries: Vec::new(),
            advice_queries: Vec::new(),
            num_advice_queries: Vec::new(),
            instance_queries: Vec::new(),
            permutation: permutation::Argument::new(),
            lookups: Vec::new(),
            constants: vec![],
            minimum_degree: None,
        }
    }
}

impl<F: Field> ConstraintSystem<F> {
    /// Obtain a pinned version of this constraint system; a structure with the
    /// minimal parameters needed to determine the rest of the constraint
    /// system.
    pub fn pinned(&self) -> PinnedConstraintSystem<'_, F> {
        PinnedConstraintSystem {
            num_fixed_columns: &self.num_fixed_columns,
            num_advice_columns: &self.num_advice_columns,
            num_instance_columns: &self.num_instance_columns,
            num_selectors: &self.num_selectors,
            num_challenges: &self.num_challenges,
            advice_column_phase: &self.advice_column_phase,
            challenge_phase: &self.challenge_phase,
            gates: PinnedGates(&self.gates),
            fixed_queries: &self.fixed_queries,
            advice_queries: &self.advice_queries,
            instance_queries: &self.instance_queries,
            permutation: &self.permutation,
            lookups: &self.lookups,
            constants: &self.constants,
            minimum_degree: &self.minimum_degree,
        }
    }

    /// Enables this fixed column to be used for global constant assignments.
    ///
    /// # Side-effects
    ///
    /// The column will be equality-enabled.
    pub fn enable_constant(&mut self, column: Column<Fixed>) {
        if !self.constants.contains(&column) {
            self.constants.push(column);
            self.enable_equality(column);
        }
    }

    /// Enable the ability to enforce equality over cells in this column
    pub fn enable_equality<C: Into<Column<Any>>>(&mut self, column: C) {
        let column = column.into();
        self.query_any_index(column, Rotation::cur());
        self.permutation.add_column(column);
    }

    /// Add a lookup argument for some input expressions and table columns.
    ///
    /// `table_map` returns a map between input expressions and the table columns
    /// they need to match.
    pub fn lookup(
        &mut self,
        name: &'static str,
        table_map: impl FnOnce(&mut VirtualCells<'_, F>) -> Vec<(Expression<F>, TableColumn)>,
    ) -> usize {
        let mut cells = VirtualCells::new(self);
        let table_map = table_map(&mut cells)
            .into_iter()
            .map(|(input, table)| {
                if input.contains_simple_selector() {
                    panic!("expression containing simple selector supplied to lookup argument");
                }

                let table = cells.query_fixed(table.inner(), Rotation::cur());

                (input, table)
            })
            .collect();

        let index = self.lookups.len();

        self.lookups.push(lookup::Argument::new(name, table_map));

        index
    }

    /// Add a lookup argument for some input expressions and table expressions.
    ///
    /// `table_map` returns a map between input expressions and the table expressions
    /// they need to match.
    pub fn lookup_any(
        &mut self,
        name: &'static str,
        table_map: impl FnOnce(&mut VirtualCells<'_, F>) -> Vec<(Expression<F>, Expression<F>)>,
    ) -> usize {
        let mut cells = VirtualCells::new(self);
        let table_map = table_map(&mut cells);

        let index = self.lookups.len();

        self.lookups.push(lookup::Argument::new(name, table_map));

        index
    }

    fn query_fixed_index(&mut self, column: Column<Fixed>, at: Rotation) -> usize {
        // Return existing query, if it exists
        for (index, fixed_query) in self.fixed_queries.iter().enumerate() {
            if fixed_query == &(column, at) {
                return index;
            }
        }

        // Make a new query
        let index = self.fixed_queries.len();
        self.fixed_queries.push((column, at));

        index
    }

    pub(crate) fn query_advice_index(&mut self, column: Column<Advice>, at: Rotation) -> usize {
        // Return existing query, if it exists
        for (index, advice_query) in self.advice_queries.iter().enumerate() {
            if advice_query == &(column, at) {
                return index;
            }
        }

        // Make a new query
        let index = self.advice_queries.len();
        self.advice_queries.push((column, at));
        self.num_advice_queries[column.index] += 1;

        index
    }

    fn query_instance_index(&mut self, column: Column<Instance>, at: Rotation) -> usize {
        // Return existing query, if it exists
        for (index, instance_query) in self.instance_queries.iter().enumerate() {
            if instance_query == &(column, at) {
                return index;
            }
        }

        // Make a new query
        let index = self.instance_queries.len();
        self.instance_queries.push((column, at));

        index
    }

    fn query_any_index(&mut self, column: Column<Any>, at: Rotation) -> usize {
        match column.column_type() {
            Any::Advice(_) => {
                self.query_advice_index(Column::<Advice>::try_from(column).unwrap(), at)
            }
            Any::Fixed => self.query_fixed_index(Column::<Fixed>::try_from(column).unwrap(), at),
            Any::Instance => {
                self.query_instance_index(Column::<Instance>::try_from(column).unwrap(), at)
            }
        }
    }

    pub(crate) fn get_advice_query_index(&self, column: Column<Advice>, at: Rotation) -> usize {
        for (index, advice_query) in self.advice_queries.iter().enumerate() {
            if advice_query == &(column, at) {
                return index;
            }
        }

        panic!("get_advice_query_index called for non-existent query");
    }

    pub(crate) fn get_fixed_query_index(&self, column: Column<Fixed>, at: Rotation) -> usize {
        for (index, fixed_query) in self.fixed_queries.iter().enumerate() {
            if fixed_query == &(column, at) {
                return index;
            }
        }

        panic!("get_fixed_query_index called for non-existent query");
    }

    pub(crate) fn get_instance_query_index(&self, column: Column<Instance>, at: Rotation) -> usize {
        for (index, instance_query) in self.instance_queries.iter().enumerate() {
            if instance_query == &(column, at) {
                return index;
            }
        }

        panic!("get_instance_query_index called for non-existent query");
    }

    pub fn get_any_query_index(&self, column: Column<Any>, at: Rotation) -> usize {
        match column.column_type() {
            Any::Advice(_) => {
                self.get_advice_query_index(Column::<Advice>::try_from(column).unwrap(), at)
            }
            Any::Fixed => {
                self.get_fixed_query_index(Column::<Fixed>::try_from(column).unwrap(), at)
            }
            Any::Instance => {
                self.get_instance_query_index(Column::<Instance>::try_from(column).unwrap(), at)
            }
        }
    }

    /// Sets the minimum degree required by the circuit, which can be set to a
    /// larger amount than actually needed. This can be used, for example, to
    /// force the permutation argument to involve more columns in the same set.
    pub fn set_minimum_degree(&mut self, degree: usize) {
        self.minimum_degree = Some(degree);
    }

    /// Creates a new gate.
    ///
    /// # Panics
    ///
    /// A gate is required to contain polynomial constraints. This method will panic if
    /// `constraints` returns an empty iterator.
    pub fn create_gate<C: Into<Constraint<F>>, Iter: IntoIterator<Item = C>>(
        &mut self,
        name: &'static str,
        constraints: impl FnOnce(&mut VirtualCells<'_, F>) -> Iter,
    ) {
        let mut cells = VirtualCells::new(self);
        let constraints = constraints(&mut cells);
        let queried_selectors = cells.queried_selectors;
        let queried_cells = cells.queried_cells;

        let (constraint_names, polys): (_, Vec<_>) = constraints
            .into_iter()
            .map(|c| c.into())
            .map(|c| (c.name, c.poly))
            .unzip();

        assert!(
            !polys.is_empty(),
            "Gates must contain at least one constraint."
        );

        self.gates.push(Gate {
            name,
            constraint_names,
            polys,
            queried_selectors,
            queried_cells,
        });
    }

    /// This will compress selectors together depending on their provided
    /// assignments. This `ConstraintSystem` will then be modified to add new
    /// fixed columns (representing the actual selectors) and will return the
    /// polynomials for those columns. Finally, an internal map is updated to
    /// find which fixed column corresponds with a given `Selector`.
    ///
    /// Do not call this twice. Yes, this should be a builder pattern instead.
    pub(crate) fn compress_selectors(mut self, selectors: Vec<Vec<bool>>) -> (Self, Vec<Vec<F>>) {
        // The number of provided selector assignments must be the number we
        // counted for this constraint system.
        assert_eq!(selectors.len(), self.num_selectors);

        // Compute the maximal degree of every selector. We only consider the
        // expressions in gates, as lookup arguments cannot support simple
        // selectors. Selectors that are complex or do not appear in any gates
        // will have degree zero.
        let mut degrees = vec![0; selectors.len()];
        for expr in self.gates.iter().flat_map(|gate| gate.polys.iter()) {
            if let Some(selector) = expr.extract_simple_selector() {
                degrees[selector.0] = max(degrees[selector.0], expr.degree());
            }
        }

        // We will not increase the degree of the constraint system, so we limit
        // ourselves to the largest existing degree constraint.
        let max_degree = self.degree();

        let mut new_columns = vec![];
        let (polys, selector_assignment) = compress_selectors::process(
            selectors
                .into_iter()
                .zip(degrees.into_iter())
                .enumerate()
                .map(
                    |(i, (activations, max_degree))| compress_selectors::SelectorDescription {
                        selector: i,
                        activations,
                        max_degree,
                    },
                )
                .collect(),
            max_degree,
            || {
                let column = self.fixed_column();
                new_columns.push(column);
                Expression::Fixed(FixedQuery {
                    index: self.query_fixed_index(column, Rotation::cur()),
                    column_index: column.index,
                    rotation: Rotation::cur(),
                })
            },
        );

        let mut selector_map = vec![None; selector_assignment.len()];
        let mut selector_replacements = vec![None; selector_assignment.len()];
        for assignment in selector_assignment {
            selector_replacements[assignment.selector] = Some(assignment.expression);
            selector_map[assignment.selector] = Some(new_columns[assignment.combination_index]);
        }

        self.selector_map = selector_map
            .into_iter()
            .map(|a| a.unwrap())
            .collect::<Vec<_>>();
        let selector_replacements = selector_replacements
            .into_iter()
            .map(|a| a.unwrap())
            .collect::<Vec<_>>();

        fn replace_selectors<F: Field>(
            expr: &mut Expression<F>,
            selector_replacements: &[Expression<F>],
            must_be_nonsimple: bool,
        ) {
            *expr = expr.evaluate(
                &|constant| Expression::Constant(constant),
                &|selector| {
                    if must_be_nonsimple {
                        // Simple selectors are prohibited from appearing in
                        // expressions in the lookup argument by
                        // `ConstraintSystem`.
                        assert!(!selector.is_simple());
                    }

                    selector_replacements[selector.0].clone()
                },
                &|query| Expression::Fixed(query),
                &|query| Expression::Advice(query),
                &|query| Expression::Instance(query),
                &|challenge| Expression::Challenge(challenge),
                &|a| -a,
                &|a, b| a + b,
                &|a, b| a * b,
                &|a, f| a * f,
            );
        }

        // Substitute selectors for the real fixed columns in all gates
        for expr in self.gates.iter_mut().flat_map(|gate| gate.polys.iter_mut()) {
            replace_selectors(expr, &selector_replacements, false);
        }

        // Substitute non-simple selectors for the real fixed columns in all
        // lookup expressions
        for expr in self.lookups.iter_mut().flat_map(|lookup| {
            lookup
                .input_expressions
                .iter_mut()
                .chain(lookup.table_expressions.iter_mut())
        }) {
            replace_selectors(expr, &selector_replacements, true);
        }

        (self, polys)
    }

    /// Allocate a new (simple) selector. Simple selectors cannot be added to
    /// expressions nor multiplied by other expressions containing simple
    /// selectors. Also, simple selectors may not appear in lookup argument
    /// inputs.
    pub fn selector(&mut self) -> Selector {
        let index = self.num_selectors;
        self.num_selectors += 1;
        Selector(index, true)
    }

    /// Allocate a new complex selector that can appear anywhere
    /// within expressions.
    pub fn complex_selector(&mut self) -> Selector {
        let index = self.num_selectors;
        self.num_selectors += 1;
        Selector(index, false)
    }

    /// Allocates a new fixed column that can be used in a lookup table.
    pub fn lookup_table_column(&mut self) -> TableColumn {
        TableColumn {
            inner: self.fixed_column(),
        }
    }

    /// Allocate a new fixed column
    pub fn fixed_column(&mut self) -> Column<Fixed> {
        let tmp = Column {
            index: self.num_fixed_columns,
            column_type: Fixed,
        };
        self.num_fixed_columns += 1;
        tmp
    }

    /// Allocate a new advice column at `FirstPhase`
    pub fn advice_column(&mut self) -> Column<Advice> {
        self.advice_column_in(FirstPhase)
    }

    /// Allocate a new advice column in given phase
    pub fn advice_column_in<P: Phase>(&mut self, phase: P) -> Column<Advice> {
        let phase = phase.to_sealed();
        if let Some(previous_phase) = phase.prev() {
            self.assert_phase_exists(
                previous_phase,
                format!("Column<Advice> in later phase {:?}", phase).as_str(),
            );
        }

        let tmp = Column {
            index: self.num_advice_columns,
            column_type: Advice { phase },
        };
        self.num_advice_columns += 1;
        self.num_advice_queries.push(0);
        self.advice_column_phase.push(phase);
        tmp
    }

    /// Allocate a new instance column
    pub fn instance_column(&mut self) -> Column<Instance> {
        let tmp = Column {
            index: self.num_instance_columns,
            column_type: Instance,
        };
        self.num_instance_columns += 1;
        tmp
    }

    /// Requests a challenge that is usable after the given phase.
    pub fn challenge_usable_after<P: Phase>(&mut self, phase: P) -> Challenge {
        let phase = phase.to_sealed();
        self.assert_phase_exists(
            phase,
            format!("Challenge usable after phase {:?}", phase).as_str(),
        );

        let tmp = Challenge {
            index: self.num_challenges,
            phase,
        };
        self.num_challenges += 1;
        self.challenge_phase.push(phase);
        tmp
    }

    /// Helper funciotn to assert phase exists, to make sure phase-aware resources
    /// are allocated in order, and to avoid any phase to be skipped accidentally
    /// to cause unexpected issue in the future.
    fn assert_phase_exists(&self, phase: sealed::Phase, resource: &str) {
        self.advice_column_phase
            .iter()
            .find(|advice_column_phase| **advice_column_phase == phase)
            .unwrap_or_else(|| {
                panic!(
                    "No Column<Advice> is used in phase {:?} while allocating a new {:?}",
                    phase, resource
                )
            });
    }

    pub(crate) fn phases(&self) -> impl Iterator<Item = sealed::Phase> {
        let max_phase = self
            .advice_column_phase
            .iter()
            .max()
            .map(|phase| phase.0)
            .unwrap_or_default();
        (0..=max_phase).map(sealed::Phase)
    }

    /// Compute the degree of the constraint system (the maximum degree of all
    /// constraints).
    pub fn degree(&self) -> usize {
        // The permutation argument will serve alongside the gates, so must be
        // accounted for.
        let mut degree = self.permutation.required_degree();

        // The lookup argument also serves alongside the gates and must be accounted
        // for.
        degree = std::cmp::max(
            degree,
            self.lookups
                .iter()
                .map(|l| l.required_degree())
                .max()
                .unwrap_or(1),
        );

        // Account for each gate to ensure our quotient polynomial is the
        // correct degree and that our extended domain is the right size.
        degree = std::cmp::max(
            degree,
            self.gates
                .iter()
                .flat_map(|gate| gate.polynomials().iter().map(|poly| poly.degree()))
                .max()
                .unwrap_or(0),
        );

        std::cmp::max(degree, self.minimum_degree.unwrap_or(1))
    }

    /// Compute the number of blinding factors necessary to perfectly blind
    /// each of the prover's witness polynomials.
    pub fn blinding_factors(&self) -> usize {
        // All of the prover's advice columns are evaluated at no more than
        let factors = *self.num_advice_queries.iter().max().unwrap_or(&1);
        // distinct points during gate checks.

        // - The permutation argument witness polynomials are evaluated at most 3 times.
        // - Each lookup argument has independent witness polynomials, and they are
        //   evaluated at most 2 times.
        let factors = std::cmp::max(3, factors);

        // Each polynomial is evaluated at most an additional time during
        // multiopen (at x_3 to produce q_evals):
        let factors = factors + 1;

        // h(x) is derived by the other evaluations so it does not reveal
        // anything; in fact it does not even appear in the proof.

        // h(x_3) is also not revealed; the verifier only learns a single
        // evaluation of a polynomial in x_1 which has h(x_3) and another random
        // polynomial evaluated at x_3 as coefficients -- this random polynomial
        // is "random_poly" in the vanishing argument.

        // Add an additional blinding factor as a slight defense against
        // off-by-one errors.
        factors + 1
    }

    /// Returns the minimum necessary rows that need to exist in order to
    /// account for e.g. blinding factors.
    pub fn minimum_rows(&self) -> usize {
        self.blinding_factors() // m blinding factors
            + 1 // for l_{-(m + 1)} (l_last)
            + 1 // for l_0 (just for extra breathing room for the permutation
                // argument, to essentially force a separation in the
                // permutation polynomial between the roles of l_last, l_0
                // and the interstitial values.)
            + 1 // for at least one row
    }

    /// Returns number of fixed columns
    pub fn num_fixed_columns(&self) -> usize {
        self.num_fixed_columns
    }

    /// Returns number of advice columns
    pub fn num_advice_columns(&self) -> usize {
        self.num_advice_columns
    }

    /// Returns number of instance columns
    pub fn num_instance_columns(&self) -> usize {
        self.num_instance_columns
    }

    /// Returns number of challenges
    pub fn num_challenges(&self) -> usize {
        self.num_challenges
    }

    /// Returns phase of advice columns
    pub fn advice_column_phase(&self) -> Vec<u8> {
        self.advice_column_phase
            .iter()
            .map(|phase| phase.0)
            .collect()
    }

    /// Returns phase of challenges
    pub fn challenge_phase(&self) -> Vec<u8> {
        self.challenge_phase.iter().map(|phase| phase.0).collect()
    }

    /// Returns gates
    pub fn gates(&self) -> &Vec<Gate<F>> {
        &self.gates
    }

    /// Returns advice queries
    pub fn advice_queries(&self) -> &Vec<(Column<Advice>, Rotation)> {
        &self.advice_queries
    }

    /// Returns instance queries
    pub fn instance_queries(&self) -> &Vec<(Column<Instance>, Rotation)> {
        &self.instance_queries
    }

    /// Returns fixed queries
    pub fn fixed_queries(&self) -> &Vec<(Column<Fixed>, Rotation)> {
        &self.fixed_queries
    }

    /// Returns permutation argument
    pub fn permutation(&self) -> &permutation::Argument {
        &self.permutation
    }

    /// Returns lookup arguments
    pub fn lookups(&self) -> &Vec<lookup::Argument<F>> {
        &self.lookups
    }

    /// Returns constants
    pub fn constants(&self) -> &Vec<Column<Fixed>> {
        &self.constants
    }
}

/// Exposes the "virtual cells" that can be queried while creating a custom gate or lookup
/// table.
#[derive(Debug)]
pub struct VirtualCells<'a, F: Field> {
    meta: &'a mut ConstraintSystem<F>,
    queried_selectors: Vec<Selector>,
    queried_cells: Vec<VirtualCell>,
}

impl<'a, F: Field> VirtualCells<'a, F> {
    fn new(meta: &'a mut ConstraintSystem<F>) -> Self {
        VirtualCells {
            meta,
            queried_selectors: vec![],
            queried_cells: vec![],
        }
    }

    /// Query a selector at the current position.
    pub fn query_selector(&mut self, selector: Selector) -> Expression<F> {
        self.queried_selectors.push(selector);
        Expression::Selector(selector)
    }

    /// Query a fixed column at a relative position
    pub fn query_fixed(&mut self, column: Column<Fixed>, at: Rotation) -> Expression<F> {
        self.queried_cells.push((column, at).into());
        Expression::Fixed(FixedQuery {
            index: self.meta.query_fixed_index(column, at),
            column_index: column.index,
            rotation: at,
        })
    }

    /// Query an advice column at a relative position
    pub fn query_advice(&mut self, column: Column<Advice>, at: Rotation) -> Expression<F> {
        self.queried_cells.push((column, at).into());
        Expression::Advice(AdviceQuery {
            index: self.meta.query_advice_index(column, at),
            column_index: column.index,
            rotation: at,
            phase: column.column_type().phase,
        })
    }

    /// Query an instance column at a relative position
    pub fn query_instance(&mut self, column: Column<Instance>, at: Rotation) -> Expression<F> {
        self.queried_cells.push((column, at).into());
        Expression::Instance(InstanceQuery {
            index: self.meta.query_instance_index(column, at),
            column_index: column.index,
            rotation: at,
        })
    }

    /// Query an Any column at a relative position
    pub fn query_any<C: Into<Column<Any>>>(&mut self, column: C, at: Rotation) -> Expression<F> {
        let column = column.into();
        match column.column_type() {
            Any::Advice(_) => self.query_advice(Column::<Advice>::try_from(column).unwrap(), at),
            Any::Fixed => self.query_fixed(Column::<Fixed>::try_from(column).unwrap(), at),
            Any::Instance => self.query_instance(Column::<Instance>::try_from(column).unwrap(), at),
        }
    }

    /// Query a challenge
    pub fn query_challenge(&mut self, challenge: Challenge) -> Expression<F> {
        Expression::Challenge(challenge)
    }
}<|MERGE_RESOLUTION|>--- conflicted
+++ resolved
@@ -1327,17 +1327,13 @@
     pub num_fixed_columns: usize,
     pub num_advice_columns: usize,
     pub num_instance_columns: usize,
-<<<<<<< HEAD
-    pub(crate) num_selectors: usize,
+    pub num_selectors: usize,
     pub(crate) num_challenges: usize,
 
     /// Contains the phase for each advice column. Should have same length as num_advice_columns.
     pub(crate) advice_column_phase: Vec<sealed::Phase>,
     /// Contains the phase for each challenge. Should have same length as num_challenges.
     pub(crate) challenge_phase: Vec<sealed::Phase>,
-=======
-    pub num_selectors: usize,
->>>>>>> b46b5ac8
 
     /// This is a cached vector that maps virtual selectors to the concrete
     /// fixed column that they were compressed into. This is just used by dev
