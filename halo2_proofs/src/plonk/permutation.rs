--- conflicted
+++ resolved
@@ -118,32 +118,11 @@
     }
 }
 
-impl<C: CurveAffine> VerifyingKey<C> {
-    pub(crate) fn write<W: io::Write>(&self, writer: &mut W) -> io::Result<()> {
-        for commitment in &self.commitments {
-            writer.write_all(commitment.to_bytes().as_ref())?;
-        }
-
-        Ok(())
-    }
-
-    pub(crate) fn read<R: io::Read>(reader: &mut R, argument: &Argument) -> io::Result<Self> {
-        let commitments = (0..argument.columns.len())
-            .map(|_| C::read(reader))
-            .collect::<Result<Vec<_>, _>>()?;
-        Ok(VerifyingKey { commitments })
-    }
-}
-
 /// The proving key for a single permutation argument.
 #[derive(Clone, Debug)]
 pub(crate) struct ProvingKey<C: CurveAffine> {
     permutations: Vec<Polynomial<C::Scalar, LagrangeCoeff>>,
-<<<<<<< HEAD
     pub(super) polys: Vec<Polynomial<C::Scalar, Coeff>>,
-=======
-    polys: Vec<Polynomial<C::Scalar, Coeff>>,
-    pub(super) cosets: Vec<Polynomial<C::Scalar, ExtendedLagrangeCoeff>>,
 }
 
 impl<C: SerdeCurveAffine> ProvingKey<C>
@@ -154,11 +133,11 @@
     pub(super) fn read<R: io::Read>(reader: &mut R, format: SerdeFormat) -> io::Result<Self> {
         let permutations = read_polynomial_vec(reader, format)?;
         let polys = read_polynomial_vec(reader, format)?;
-        let cosets = read_polynomial_vec(reader, format)?;
+        //let cosets = read_polynomial_vec(reader, format)?;
         Ok(ProvingKey {
             permutations,
             polys,
-            cosets,
+            //cosets,
         })
     }
 
@@ -182,5 +161,4 @@
             + polynomial_slice_byte_length(&self.polys)
             + polynomial_slice_byte_length(&self.cosets)
     }
->>>>>>> 0a8646b7
 }