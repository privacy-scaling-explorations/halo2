--- conflicted
+++ resolved
@@ -11,11 +11,8 @@
         Blake2bRead, Blake2bWrite, Challenge255, TranscriptReadBuffer, TranscriptWriterBuffer,
     },
 };
-<<<<<<< HEAD
 use halo2_debug::check_witness;
-=======
 use halo2_debug::test_rng;
->>>>>>> 445d1da7
 use halo2_middleware::circuit::CompiledCircuit;
 use halo2_middleware::zal::impls::H2cEngine;
 use halo2curves::bn256::{Bn256, Fr, G1Affine};
