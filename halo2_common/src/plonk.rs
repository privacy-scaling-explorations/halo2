//! This module provides an implementation of a variant of (Turbo)[PLONK][plonk]
//! that is designed specifically for the polynomial commitment scheme described
//! in the [Halo][halo] paper.
//!
//! [halo]: https://eprint.iacr.org/2019/1021
//! [plonk]: https://eprint.iacr.org/2019/953

<<<<<<< HEAD
// use crate::plonk::circuit::Column;
use crate::transcript::ChallengeScalar;
use halo2_middleware::circuit::ColumnMid;
=======
use halo2_middleware::circuit::{Advice, Fixed, Instance};
use halo2_middleware::ff::Field;
>>>>>>> 13fa01f2
use halo2_middleware::poly::Rotation;

/// List of queries (columns and rotations) used by a circuit
#[derive(Debug, Clone)]
pub struct Queries {
    /// List of unique advice queries
    pub advice: Vec<(ColumnMid, Rotation)>,
    /// List of unique instance queries
    pub instance: Vec<(ColumnMid, Rotation)>,
    /// List of unique fixed queries
    pub fixed: Vec<(ColumnMid, Rotation)>,
    /// Contains an integer for each advice column
    /// identifying how many distinct queries it has
    /// so far; should be same length as cs.num_advice_columns.
    pub num_advice_queries: Vec<usize>,
}

impl Queries {
    /// Returns the minimum necessary rows that need to exist in order to
    /// account for e.g. blinding factors.
    pub fn minimum_rows(&self) -> usize {
        self.blinding_factors() // m blinding factors
            + 1 // for l_{-(m + 1)} (l_last)
            + 1 // for l_0 (just for extra breathing room for the permutation
                // argument, to essentially force a separation in the
                // permutation polynomial between the roles of l_last, l_0
                // and the interstitial values.)
            + 1 // for at least one row
    }

    /// Compute the number of blinding factors necessary to perfectly blind
    /// each of the prover's witness polynomials.
    pub fn blinding_factors(&self) -> usize {
        // All of the prover's advice columns are evaluated at no more than
        let factors = *self.num_advice_queries.iter().max().unwrap_or(&1);
        // distinct points during gate checks.

        // - The permutation argument witness polynomials are evaluated at most 3 times.
        // - Each lookup argument has independent witness polynomials, and they are
        //   evaluated at most 2 times.
        let factors = std::cmp::max(3, factors);

        // Each polynomial is evaluated at most an additional time during
        // multiopen (at x_3 to produce q_evals):
        let factors = factors + 1;

        // h(x) is derived by the other evaluations so it does not reveal
        // anything; in fact it does not even appear in the proof.

        // h(x_3) is also not revealed; the verifier only learns a single
        // evaluation of a polynomial in x_1 which has h(x_3) and another random
        // polynomial evaluated at x_3 as coefficients -- this random polynomial
        // is "random_poly" in the vanishing argument.

        // Add an additional blinding factor as a slight defense against
        // off-by-one errors.
        factors + 1
    }
}

<<<<<<< HEAD
#[derive(Clone, Copy, Debug)]
pub struct Theta;
pub type ChallengeTheta<F> = ChallengeScalar<F, Theta>;

#[derive(Clone, Copy, Debug)]
pub struct Beta;
pub type ChallengeBeta<F> = ChallengeScalar<F, Beta>;

#[derive(Clone, Copy, Debug)]
pub struct Gamma;
pub type ChallengeGamma<F> = ChallengeScalar<F, Gamma>;

#[derive(Clone, Copy, Debug)]
pub struct Y;
pub type ChallengeY<F> = ChallengeScalar<F, Y>;

#[derive(Clone, Copy, Debug)]
pub struct X;
pub type ChallengeX<F> = ChallengeScalar<F, X>;
=======
#[cfg(test)]
mod tests {
    use halo2curves::pasta::Fp;

    use super::Assigned;
    // We use (numerator, denominator) in the comments below to denote a rational.
    #[test]
    fn add_trivial_to_inv0_rational() {
        // a = 2
        // b = (1,0)
        let a = Assigned::Trivial(Fp::from(2));
        let b = Assigned::Rational(Fp::one(), Fp::zero());

        // 2 + (1,0) = 2 + 0 = 2
        // This fails if addition is implemented using normal rules for rationals.
        assert_eq!((a + b).evaluate(), a.evaluate());
        assert_eq!((b + a).evaluate(), a.evaluate());
    }

    #[test]
    fn add_rational_to_inv0_rational() {
        // a = (1,2)
        // b = (1,0)
        let a = Assigned::Rational(Fp::one(), Fp::from(2));
        let b = Assigned::Rational(Fp::one(), Fp::zero());

        // (1,2) + (1,0) = (1,2) + 0 = (1,2)
        // This fails if addition is implemented using normal rules for rationals.
        assert_eq!((a + b).evaluate(), a.evaluate());
        assert_eq!((b + a).evaluate(), a.evaluate());
    }

    #[test]
    fn sub_trivial_from_inv0_rational() {
        // a = 2
        // b = (1,0)
        let a = Assigned::Trivial(Fp::from(2));
        let b = Assigned::Rational(Fp::one(), Fp::zero());

        // (1,0) - 2 = 0 - 2 = -2
        // This fails if subtraction is implemented using normal rules for rationals.
        assert_eq!((b - a).evaluate(), (-a).evaluate());

        // 2 - (1,0) = 2 - 0 = 2
        assert_eq!((a - b).evaluate(), a.evaluate());
    }

    #[test]
    fn sub_rational_from_inv0_rational() {
        // a = (1,2)
        // b = (1,0)
        let a = Assigned::Rational(Fp::one(), Fp::from(2));
        let b = Assigned::Rational(Fp::one(), Fp::zero());

        // (1,0) - (1,2) = 0 - (1,2) = -(1,2)
        // This fails if subtraction is implemented using normal rules for rationals.
        assert_eq!((b - a).evaluate(), (-a).evaluate());

        // (1,2) - (1,0) = (1,2) - 0 = (1,2)
        assert_eq!((a - b).evaluate(), a.evaluate());
    }

    #[test]
    fn mul_rational_by_inv0_rational() {
        // a = (1,2)
        // b = (1,0)
        let a = Assigned::Rational(Fp::one(), Fp::from(2));
        let b = Assigned::Rational(Fp::one(), Fp::zero());

        // (1,2) * (1,0) = (1,2) * 0 = 0
        assert_eq!((a * b).evaluate(), Fp::zero());

        // (1,0) * (1,2) = 0 * (1,2) = 0
        assert_eq!((b * a).evaluate(), Fp::zero());
    }
}

#[cfg(test)]
mod proptests {
    use std::{
        cmp,
        ops::{Add, Mul, Neg, Sub},
    };

    use group::ff::Field;
    use halo2curves::pasta::Fp;
    use proptest::{collection::vec, prelude::*, sample::select};

    use super::Assigned;

    trait UnaryOperand: Neg<Output = Self> {
        fn double(&self) -> Self;
        fn square(&self) -> Self;
        fn cube(&self) -> Self;
        fn inv0(&self) -> Self;
    }

    impl<F: Field> UnaryOperand for F {
        fn double(&self) -> Self {
            self.double()
        }

        fn square(&self) -> Self {
            self.square()
        }

        fn cube(&self) -> Self {
            self.cube()
        }

        fn inv0(&self) -> Self {
            self.invert().unwrap_or(F::ZERO)
        }
    }

    impl<F: Field> UnaryOperand for Assigned<F> {
        fn double(&self) -> Self {
            self.double()
        }

        fn square(&self) -> Self {
            self.square()
        }

        fn cube(&self) -> Self {
            self.cube()
        }

        fn inv0(&self) -> Self {
            self.invert()
        }
    }

    #[derive(Clone, Debug)]
    enum UnaryOperator {
        Neg,
        Double,
        Square,
        Cube,
        Inv0,
    }

    const UNARY_OPERATORS: &[UnaryOperator] = &[
        UnaryOperator::Neg,
        UnaryOperator::Double,
        UnaryOperator::Square,
        UnaryOperator::Cube,
        UnaryOperator::Inv0,
    ];

    impl UnaryOperator {
        fn apply<F: UnaryOperand>(&self, a: F) -> F {
            match self {
                Self::Neg => -a,
                Self::Double => a.double(),
                Self::Square => a.square(),
                Self::Cube => a.cube(),
                Self::Inv0 => a.inv0(),
            }
        }
    }

    trait BinaryOperand: Sized + Add<Output = Self> + Sub<Output = Self> + Mul<Output = Self> {}
    impl<F: Field> BinaryOperand for F {}
    impl<F: Field> BinaryOperand for Assigned<F> {}

    #[derive(Clone, Debug)]
    enum BinaryOperator {
        Add,
        Sub,
        Mul,
    }

    const BINARY_OPERATORS: &[BinaryOperator] = &[
        BinaryOperator::Add,
        BinaryOperator::Sub,
        BinaryOperator::Mul,
    ];

    impl BinaryOperator {
        fn apply<F: BinaryOperand>(&self, a: F, b: F) -> F {
            match self {
                Self::Add => a + b,
                Self::Sub => a - b,
                Self::Mul => a * b,
            }
        }
    }

    #[derive(Clone, Debug)]
    enum Operator {
        Unary(UnaryOperator),
        Binary(BinaryOperator),
    }

    prop_compose! {
        /// Use narrow that can be easily reduced.
        fn arb_element()(val in any::<u64>()) -> Fp {
            Fp::from(val)
        }
    }

    prop_compose! {
        fn arb_trivial()(element in arb_element()) -> Assigned<Fp> {
            Assigned::Trivial(element)
        }
    }

    prop_compose! {
        /// Generates half of the denominators as zero to represent a deferred inversion.
        fn arb_rational()(
            numerator in arb_element(),
            denominator in prop_oneof![
                1 => Just(Fp::zero()),
                2 => arb_element(),
            ],
        ) -> Assigned<Fp> {
            Assigned::Rational(numerator, denominator)
        }
    }

    prop_compose! {
        fn arb_operators(num_unary: usize, num_binary: usize)(
            unary in vec(select(UNARY_OPERATORS), num_unary),
            binary in vec(select(BINARY_OPERATORS), num_binary),
        ) -> Vec<Operator> {
            unary.into_iter()
                .map(Operator::Unary)
                .chain(binary.into_iter().map(Operator::Binary))
                .collect()
        }
    }

    prop_compose! {
        fn arb_testcase()(
            num_unary in 0usize..5,
            num_binary in 0usize..5,
        )(
            values in vec(
                prop_oneof![
                    1 => Just(Assigned::Zero),
                    2 => arb_trivial(),
                    2 => arb_rational(),
                ],
                // Ensure that:
                // - we have at least one value to apply unary operators to.
                // - we can apply every binary operator pairwise sequentially.
                cmp::max(usize::from(num_unary > 0), num_binary + 1)),
            operations in arb_operators(num_unary, num_binary).prop_shuffle(),
        ) -> (Vec<Assigned<Fp>>, Vec<Operator>) {
            (values, operations)
        }
    }

    proptest! {
        #[test]
        fn operation_commutativity((values, operations) in arb_testcase()) {
            // Evaluate the values at the start.
            let elements: Vec<_> = values.iter().cloned().map(|v| v.evaluate()).collect();

            // Apply the operations to both the deferred and evaluated values.
            fn evaluate<F: UnaryOperand + BinaryOperand>(
                items: Vec<F>,
                operators: &[Operator],
            ) -> F {
                let mut ops = operators.iter();

                // Process all binary operators. We are guaranteed to have exactly as many
                // binary operators as we need calls to the reduction closure.
                let mut res = items.into_iter().reduce(|mut a, b| loop {
                    match ops.next() {
                        Some(Operator::Unary(op)) => a = op.apply(a),
                        Some(Operator::Binary(op)) => break op.apply(a, b),
                        None => unreachable!(),
                    }
                }).unwrap();

                // Process any unary operators that weren't handled in the reduce() call
                // above (either if we only had one item, or there were unary operators
                // after the last binary operator). We are guaranteed to have no binary
                // operators remaining at this point.
                loop {
                    match ops.next() {
                        Some(Operator::Unary(op)) => res = op.apply(res),
                        Some(Operator::Binary(_)) => unreachable!(),
                        None => break res,
                    }
                }
            }
            let deferred_result = evaluate(values, &operations);
            let evaluated_result = evaluate(elements, &operations);

            // The two should be equal, i.e. deferred inversion should commute with the
            // list of operations.
            assert_eq!(deferred_result.evaluate(), evaluated_result);
        }
    }
}
>>>>>>> 13fa01f2
<|MERGE_RESOLUTION|>--- conflicted
+++ resolved
@@ -5,14 +5,7 @@
 //! [halo]: https://eprint.iacr.org/2019/1021
 //! [plonk]: https://eprint.iacr.org/2019/953
 
-<<<<<<< HEAD
-// use crate::plonk::circuit::Column;
-use crate::transcript::ChallengeScalar;
 use halo2_middleware::circuit::ColumnMid;
-=======
-use halo2_middleware::circuit::{Advice, Fixed, Instance};
-use halo2_middleware::ff::Field;
->>>>>>> 13fa01f2
 use halo2_middleware::poly::Rotation;
 
 /// List of queries (columns and rotations) used by a circuit
@@ -71,325 +64,4 @@
         // off-by-one errors.
         factors + 1
     }
-}
-
-<<<<<<< HEAD
-#[derive(Clone, Copy, Debug)]
-pub struct Theta;
-pub type ChallengeTheta<F> = ChallengeScalar<F, Theta>;
-
-#[derive(Clone, Copy, Debug)]
-pub struct Beta;
-pub type ChallengeBeta<F> = ChallengeScalar<F, Beta>;
-
-#[derive(Clone, Copy, Debug)]
-pub struct Gamma;
-pub type ChallengeGamma<F> = ChallengeScalar<F, Gamma>;
-
-#[derive(Clone, Copy, Debug)]
-pub struct Y;
-pub type ChallengeY<F> = ChallengeScalar<F, Y>;
-
-#[derive(Clone, Copy, Debug)]
-pub struct X;
-pub type ChallengeX<F> = ChallengeScalar<F, X>;
-=======
-#[cfg(test)]
-mod tests {
-    use halo2curves::pasta::Fp;
-
-    use super::Assigned;
-    // We use (numerator, denominator) in the comments below to denote a rational.
-    #[test]
-    fn add_trivial_to_inv0_rational() {
-        // a = 2
-        // b = (1,0)
-        let a = Assigned::Trivial(Fp::from(2));
-        let b = Assigned::Rational(Fp::one(), Fp::zero());
-
-        // 2 + (1,0) = 2 + 0 = 2
-        // This fails if addition is implemented using normal rules for rationals.
-        assert_eq!((a + b).evaluate(), a.evaluate());
-        assert_eq!((b + a).evaluate(), a.evaluate());
-    }
-
-    #[test]
-    fn add_rational_to_inv0_rational() {
-        // a = (1,2)
-        // b = (1,0)
-        let a = Assigned::Rational(Fp::one(), Fp::from(2));
-        let b = Assigned::Rational(Fp::one(), Fp::zero());
-
-        // (1,2) + (1,0) = (1,2) + 0 = (1,2)
-        // This fails if addition is implemented using normal rules for rationals.
-        assert_eq!((a + b).evaluate(), a.evaluate());
-        assert_eq!((b + a).evaluate(), a.evaluate());
-    }
-
-    #[test]
-    fn sub_trivial_from_inv0_rational() {
-        // a = 2
-        // b = (1,0)
-        let a = Assigned::Trivial(Fp::from(2));
-        let b = Assigned::Rational(Fp::one(), Fp::zero());
-
-        // (1,0) - 2 = 0 - 2 = -2
-        // This fails if subtraction is implemented using normal rules for rationals.
-        assert_eq!((b - a).evaluate(), (-a).evaluate());
-
-        // 2 - (1,0) = 2 - 0 = 2
-        assert_eq!((a - b).evaluate(), a.evaluate());
-    }
-
-    #[test]
-    fn sub_rational_from_inv0_rational() {
-        // a = (1,2)
-        // b = (1,0)
-        let a = Assigned::Rational(Fp::one(), Fp::from(2));
-        let b = Assigned::Rational(Fp::one(), Fp::zero());
-
-        // (1,0) - (1,2) = 0 - (1,2) = -(1,2)
-        // This fails if subtraction is implemented using normal rules for rationals.
-        assert_eq!((b - a).evaluate(), (-a).evaluate());
-
-        // (1,2) - (1,0) = (1,2) - 0 = (1,2)
-        assert_eq!((a - b).evaluate(), a.evaluate());
-    }
-
-    #[test]
-    fn mul_rational_by_inv0_rational() {
-        // a = (1,2)
-        // b = (1,0)
-        let a = Assigned::Rational(Fp::one(), Fp::from(2));
-        let b = Assigned::Rational(Fp::one(), Fp::zero());
-
-        // (1,2) * (1,0) = (1,2) * 0 = 0
-        assert_eq!((a * b).evaluate(), Fp::zero());
-
-        // (1,0) * (1,2) = 0 * (1,2) = 0
-        assert_eq!((b * a).evaluate(), Fp::zero());
-    }
-}
-
-#[cfg(test)]
-mod proptests {
-    use std::{
-        cmp,
-        ops::{Add, Mul, Neg, Sub},
-    };
-
-    use group::ff::Field;
-    use halo2curves::pasta::Fp;
-    use proptest::{collection::vec, prelude::*, sample::select};
-
-    use super::Assigned;
-
-    trait UnaryOperand: Neg<Output = Self> {
-        fn double(&self) -> Self;
-        fn square(&self) -> Self;
-        fn cube(&self) -> Self;
-        fn inv0(&self) -> Self;
-    }
-
-    impl<F: Field> UnaryOperand for F {
-        fn double(&self) -> Self {
-            self.double()
-        }
-
-        fn square(&self) -> Self {
-            self.square()
-        }
-
-        fn cube(&self) -> Self {
-            self.cube()
-        }
-
-        fn inv0(&self) -> Self {
-            self.invert().unwrap_or(F::ZERO)
-        }
-    }
-
-    impl<F: Field> UnaryOperand for Assigned<F> {
-        fn double(&self) -> Self {
-            self.double()
-        }
-
-        fn square(&self) -> Self {
-            self.square()
-        }
-
-        fn cube(&self) -> Self {
-            self.cube()
-        }
-
-        fn inv0(&self) -> Self {
-            self.invert()
-        }
-    }
-
-    #[derive(Clone, Debug)]
-    enum UnaryOperator {
-        Neg,
-        Double,
-        Square,
-        Cube,
-        Inv0,
-    }
-
-    const UNARY_OPERATORS: &[UnaryOperator] = &[
-        UnaryOperator::Neg,
-        UnaryOperator::Double,
-        UnaryOperator::Square,
-        UnaryOperator::Cube,
-        UnaryOperator::Inv0,
-    ];
-
-    impl UnaryOperator {
-        fn apply<F: UnaryOperand>(&self, a: F) -> F {
-            match self {
-                Self::Neg => -a,
-                Self::Double => a.double(),
-                Self::Square => a.square(),
-                Self::Cube => a.cube(),
-                Self::Inv0 => a.inv0(),
-            }
-        }
-    }
-
-    trait BinaryOperand: Sized + Add<Output = Self> + Sub<Output = Self> + Mul<Output = Self> {}
-    impl<F: Field> BinaryOperand for F {}
-    impl<F: Field> BinaryOperand for Assigned<F> {}
-
-    #[derive(Clone, Debug)]
-    enum BinaryOperator {
-        Add,
-        Sub,
-        Mul,
-    }
-
-    const BINARY_OPERATORS: &[BinaryOperator] = &[
-        BinaryOperator::Add,
-        BinaryOperator::Sub,
-        BinaryOperator::Mul,
-    ];
-
-    impl BinaryOperator {
-        fn apply<F: BinaryOperand>(&self, a: F, b: F) -> F {
-            match self {
-                Self::Add => a + b,
-                Self::Sub => a - b,
-                Self::Mul => a * b,
-            }
-        }
-    }
-
-    #[derive(Clone, Debug)]
-    enum Operator {
-        Unary(UnaryOperator),
-        Binary(BinaryOperator),
-    }
-
-    prop_compose! {
-        /// Use narrow that can be easily reduced.
-        fn arb_element()(val in any::<u64>()) -> Fp {
-            Fp::from(val)
-        }
-    }
-
-    prop_compose! {
-        fn arb_trivial()(element in arb_element()) -> Assigned<Fp> {
-            Assigned::Trivial(element)
-        }
-    }
-
-    prop_compose! {
-        /// Generates half of the denominators as zero to represent a deferred inversion.
-        fn arb_rational()(
-            numerator in arb_element(),
-            denominator in prop_oneof![
-                1 => Just(Fp::zero()),
-                2 => arb_element(),
-            ],
-        ) -> Assigned<Fp> {
-            Assigned::Rational(numerator, denominator)
-        }
-    }
-
-    prop_compose! {
-        fn arb_operators(num_unary: usize, num_binary: usize)(
-            unary in vec(select(UNARY_OPERATORS), num_unary),
-            binary in vec(select(BINARY_OPERATORS), num_binary),
-        ) -> Vec<Operator> {
-            unary.into_iter()
-                .map(Operator::Unary)
-                .chain(binary.into_iter().map(Operator::Binary))
-                .collect()
-        }
-    }
-
-    prop_compose! {
-        fn arb_testcase()(
-            num_unary in 0usize..5,
-            num_binary in 0usize..5,
-        )(
-            values in vec(
-                prop_oneof![
-                    1 => Just(Assigned::Zero),
-                    2 => arb_trivial(),
-                    2 => arb_rational(),
-                ],
-                // Ensure that:
-                // - we have at least one value to apply unary operators to.
-                // - we can apply every binary operator pairwise sequentially.
-                cmp::max(usize::from(num_unary > 0), num_binary + 1)),
-            operations in arb_operators(num_unary, num_binary).prop_shuffle(),
-        ) -> (Vec<Assigned<Fp>>, Vec<Operator>) {
-            (values, operations)
-        }
-    }
-
-    proptest! {
-        #[test]
-        fn operation_commutativity((values, operations) in arb_testcase()) {
-            // Evaluate the values at the start.
-            let elements: Vec<_> = values.iter().cloned().map(|v| v.evaluate()).collect();
-
-            // Apply the operations to both the deferred and evaluated values.
-            fn evaluate<F: UnaryOperand + BinaryOperand>(
-                items: Vec<F>,
-                operators: &[Operator],
-            ) -> F {
-                let mut ops = operators.iter();
-
-                // Process all binary operators. We are guaranteed to have exactly as many
-                // binary operators as we need calls to the reduction closure.
-                let mut res = items.into_iter().reduce(|mut a, b| loop {
-                    match ops.next() {
-                        Some(Operator::Unary(op)) => a = op.apply(a),
-                        Some(Operator::Binary(op)) => break op.apply(a, b),
-                        None => unreachable!(),
-                    }
-                }).unwrap();
-
-                // Process any unary operators that weren't handled in the reduce() call
-                // above (either if we only had one item, or there were unary operators
-                // after the last binary operator). We are guaranteed to have no binary
-                // operators remaining at this point.
-                loop {
-                    match ops.next() {
-                        Some(Operator::Unary(op)) => res = op.apply(res),
-                        Some(Operator::Binary(_)) => unreachable!(),
-                        None => break res,
-                    }
-                }
-            }
-            let deferred_result = evaluate(values, &operations);
-            let evaluated_result = evaluate(elements, &operations);
-
-            // The two should be equal, i.e. deferred inversion should commute with the
-            // list of operations.
-            assert_eq!(deferred_result.evaluate(), evaluated_result);
-        }
-    }
-}
->>>>>>> 13fa01f2
+}